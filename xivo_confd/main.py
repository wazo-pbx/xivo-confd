--- conflicted
+++ resolved
@@ -15,23 +15,21 @@
 # You should have received a copy of the GNU General Public License
 # along with this program.  If not, see <http://www.gnu.org/licenses/>
 
-import argparse
 import logging
 
+import argparse
+
 from xivo.daemonize import pidfile_context
+from xivo.user_rights import change_user
 from xivo.xivo_logging import setup_logging
+from xivo_confd import config
 from xivo_confd import flask_http_server
-from xivo_confd import config
-from xivo.user_rights import change_user
+
 
 DAEMONNAME = 'xivo-confd'
 LOGFILENAME = '/var/log/{}.log'.format(DAEMONNAME)
 PID_FILENAME = '/var/run/{daemon}/{daemon}.pid'.format(daemon=DAEMONNAME)
-<<<<<<< HEAD
-SOCKET_FILENAME = '/tmp/{daemon}/{daemon}.sock'.format(daemon=DAEMONNAME)
-=======
 SOCKET_FILENAME = '/var/run/{daemon}/{daemon}.sock'.format(daemon=DAEMONNAME)
->>>>>>> 7b0cfa3b
 
 logger = logging.getLogger(__name__)
 
@@ -66,13 +64,8 @@
         with pidfile_context(PID_FILENAME, parsed_args.foreground):
             WSGIServer(flask_http_server.app,
                        bindAddress=SOCKET_FILENAME,
-<<<<<<< HEAD
                        multithreaded=True,
                        multiprocess=False,
-=======
-                       multithreaded=False,
-                       multiprocess=True,
->>>>>>> 7b0cfa3b
                        debug=False).run()
 
 
