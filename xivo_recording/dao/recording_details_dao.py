--- conflicted
+++ resolved
@@ -75,15 +75,10 @@
                         .join(AgentFeatures, RecordingDetailsDao.agent_id == AgentFeatures.id)\
                         .filter(and_(RecordingDetailsDao.campaign_id == campaign_id, or_(RecordingDetailsDao.caller == key, AgentFeatures.number == key)))
         logger.debug("generated query: " + str(query))
-<<<<<<< HEAD
         result = table_list_to_list_dict(query)
         logger.debug("Search result: " + str(result))
         return result
-    
-=======
-        return table_list_to_list_dict(query)
 
->>>>>>> afb78e43
     @classmethod
     def new_from_uri(cls, uri):
         try:
