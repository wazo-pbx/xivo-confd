--- conflicted
+++ resolved
@@ -34,8 +34,9 @@
 callid = None
 campaign_name = None
 queue_name = "test_queue" + str(random.randint(10, 99))
-<<<<<<< HEAD
 add_result = None
+result = []
+callid_list = []
 
 
 @step(u'Given there is no agent with number "([^"]*)"')
@@ -50,10 +51,6 @@
     print "\nAwaited code, message: " + error_code + ", " + error_message + "\n"
     assert (str(add_result[0]) == error_code), 'Got wrong error code'
     assert (str(add_result[1]).strip() == error_message), 'Got wrong error message'
-=======
-result = []
-callid_list = []
->>>>>>> c43f0ae2
 
 
 @step(u'Given there is a campaign named "([^"]*)"')
@@ -65,8 +62,8 @@
 
 @step(u'Given there is an agent with number "([^"]*)"')
 def given_there_is_an_agent_with_number_group1(step, agent_number):
-    id = rest_campaign.add_agent_if_not_exists(agent_number)
-    print "\n\t Received id: " + str(id) + "\n"
+    campaign_id = rest_campaign.add_agent_if_not_exists(agent_number)
+    print "\n\t Received id: " + str(campaign_id) + "\n"
     assert (id > 0)
 
 
@@ -77,13 +74,8 @@
     assert callid, "Callid null!"
     record_db = RecordCampaignDbBinder.new_from_uri(RecordingConfig.RECORDING_DB_URI)
     campaign_id = record_db.id_from_name(campaign_name)
-<<<<<<< HEAD
     global add_result
     add_result = rest_campaign.addRecordingDetails(campaign_id, callid, caller, local_agent_no, time, queue_name)
-=======
-
-    assert rest_campaign.addRecordingDetails(campaign_id, callid, caller, local_agent_no, time), "Cannot add call details"
->>>>>>> c43f0ae2
 
 
 @step(u'Then I can consult these details')
@@ -96,7 +88,6 @@
     campaign_id = record_db.id_from_name(campaign_name)
     assert rest_campaign.verifyRecordingsDetails(campaign_id, callid), "Recording not found"
 
-<<<<<<< HEAD
 
 @step(u'Given there is a recording referenced by a "([^"]*)"')
 def given_there_is_a_recording_referenced_by_a_group1(step, callid):
@@ -115,17 +106,20 @@
 @step(u'Then the recording is deleted and I get a response with code "([^"]*)"')
 def then_the_recording_is_deleted_and_i_get_a_response_with_code_group1(step, response_code):
     assert False, 'This step must be implemented'
-=======
+
+
 @step(u'Given there is a campaign of id "([^"]*)"')
 def given_there_is_a_campaign_of_id(step, campaign_id):
     rest_campaign = RestCampaign()
     assert rest_campaign.create_if_not_exists(campaign_id), 'The campaign could not be created'
 
+
 @step(u'Given there is an agent "([^"]*)"')
 def given_there_is_an_agent(step, agent_no):
-    id = rest_campaign.add_agent_if_not_exists(agent_no)
-    assert id > 0, 'Could not create the agent'
-    
+    agent_id = rest_campaign.add_agent_if_not_exists(agent_no)
+    assert agent_id > 0, 'Could not create the agent'
+
+
 @step(u'Given I create a recording for campaign "([^"]*)" with caller "([^"]*)" and agent "([^"]*)"')
 def given_i_create_a_recording_for_campaign_with_caller_and_agent(step, campaign_id, caller_no, agent_no):
     rest_campaign = RestCampaign()
@@ -133,19 +127,20 @@
     callid_list.append(callid)
     time = "2012-01-01 00:00:00"
     assert rest_campaign.addRecordingDetails(campaign_id, callid, caller_no, agent_no, time), "Cannot add call details"
-    
+
+
 @step(u'When I search recordings in the campaign "([^"]*)" with the key "([^"]*)"')
 def when_i_search_recordings_in_the_campaign_with_the_key(step, campaign_id, key):
     rest_campaign = RestCampaign()
     global result
     result = rest_campaign.search_recordings(campaign_id, key)
     assert len(result) > 0, 'No recording retrieved'
-    
+
+
 @step(u'Then I get the first two recordings')
 def then_i_get_the_first_two_recordings(step):
     global result, callid_list
     liste = [item['cid'] for item in result]
     assert callid_list[0] in liste, "First call not in the list"
     assert callid_list[1] in liste, "Second call not in the list"
-    assert callid_list[2] not in liste, "Third call in the list"
->>>>>>> c43f0ae2
+    assert callid_list[2] not in liste, "Third call in the list"