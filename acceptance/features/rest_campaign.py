--- conflicted
+++ resolved
@@ -19,15 +19,11 @@
 from acceptance.features.rest_queues import RestQueues
 from xivo_recording.recording_config import RecordingConfig
 from xivo_recording.rest import rest_encoder
-<<<<<<< HEAD
 import datetime
 import random
-=======
 from xivo_dao.agentfeaturesdao import AgentFeaturesDAO
 from xivo_dao.alchemy import dbconnection
 from xivo_dao.alchemy.agentfeatures import AgentFeatures
->>>>>>> 33558da1
-
 
 class RestCampaign(object):
 
@@ -110,11 +106,7 @@
 
         return campaigns
 
-<<<<<<< HEAD
-    def addRecordingDetails(self, campaign_id, callid, caller, callee, time, agent = None):
-=======
-    def addRecordingDetails(self, campaign_id, callid, caller, agent_no, time, queue_name):
->>>>>>> 33558da1
+    def addRecordingDetails(self, campaign_id, callid, caller, agent_no, time):
         connection = RecordingConfig.getWSConnection()
 
         requestURI = RecordingConfig.XIVO_REST_SERVICE_ROOT_PATH + \
@@ -127,8 +119,7 @@
         recording['caller'] = caller
         recording['agent_id'] = agent_id
         recording['time'] = time
-        if agent != None:
-            recording['agent'] = agent
+        
         body = rest_encoder.encode(recording)
         headers = RecordingConfig.CTI_REST_DEFAULT_CONTENT_TYPE
 
@@ -199,7 +190,7 @@
         connection.request("GET", requestURI + parameters, '', headers)
         reply = connection.getresponse()
         return rest_encoder.decode(reply.read())
-<<<<<<< HEAD
+
     
     def create_if_not_exists(self, campaign_id):
         result = self.getCampaign(campaign_id)
@@ -210,9 +201,7 @@
             return type(result) == int and result > 0
         return True
     
-    def create_agent_if_not_exists(self, agent_number):
-        pass
-=======
+
 
     def add_agent_if_not_exists(self, agent_no, numgroup=1, firstname="FirstName", lastname="LastName", context="default", language="fr_FR"):
         try:
@@ -231,5 +220,4 @@
             agent_features.description = "description"
 
             self.agentFeatDao.add_agent(agent_features)
-            return agent_features.id
->>>>>>> 33558da1
+            return agent_features.id