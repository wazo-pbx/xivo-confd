# -*- coding: UTF-8 -*-
#
# Copyright (C) 2012  Avencall
#
# This program is free software; you can redistribute it and/or modify
# it under the terms of the GNU General Public License as published by
# the Free Software Foundation; either version 3 of the License, or
# (at your option) any later version.
#
# This program is distributed in the hope that it will be useful,
# but WITHOUT ANY WARRANTY; without even the implied warranty of
# MERCHANTABILITY or FITNESS FOR A PARTICULAR PURPOSE.  See the
# GNU General Public License for more details.
#
# You should have received a copy of the GNU General Public License along
# with this program; if not, write to the Free Software Foundation, Inc.,
# 51 Franklin Street, Fifth Floor, Boston, MA 02110-1301 USA.

from acceptance.features import cron_utils
from acceptance.features.rest_queues import RestQueues
from xivo_dao.agentfeaturesdao import AgentFeaturesDAO
from xivo_dao.alchemy import dbconnection
from xivo_dao.alchemy.agentfeatures import AgentFeatures
from xivo_recording.dao.record_campaign_dao import RecordCampaignDbBinder, \
    RecordCampaignDao
from xivo_recording.dao.recording_details_dao import RecordingDetailsDbBinder, \
    RecordingDetailsDao
from xivo_recording.recording_config import RecordingConfig
from xivo_recording.rest import rest_encoder
from xivo_recording.services.manager_utils import _init_db_connection
import datetime
import os
import random
<<<<<<< HEAD
from xivo_recording.dao.recording_details_dao import RecordingDetailsDbBinder, \
    RecordingDetailsDao
from xivo_dao import queue_features_dao
from xivo_dao.alchemy.queuefeatures import QueueFeatures
=======
>>>>>>> 3313989c


class RestCampaign(object):

    def __init__(self):
        self.agentFeatDao = AgentFeaturesDAO(self.setUpDBConnection())

    def setUpDBConnection(self):
        db_connection_pool = \
            dbconnection.DBConnectionPool(dbconnection.DBConnection)

        dbconnection.register_db_connection_pool(db_connection_pool)

        uri = RecordingConfig.RECORDING_DB_URI
        dbconnection.add_connection_as(uri, 'asterisk')
        connection = dbconnection.get_connection('asterisk')
        session = connection.get_session()
        return session

    def create(self, campaign_name, queue_name='test', activated=True, start_date=None, end_date=None, campaign_id=None):
        connection = RecordingConfig.getWSConnection()

        requestURI = RecordingConfig.XIVO_REST_SERVICE_ROOT_PATH + \
                        RecordingConfig.XIVO_RECORDING_SERVICE_PATH + "/"

        campaign = {}

        campaign["campaign_name"] = campaign_name
        campaign["base_filename"] = campaign_name + "-file-"
        campaign["queue_id"] = queue_features_dao.id_from_name(queue_name)
        campaign["activated"] = activated
        if start_date != None:
            campaign["start_date"] = str(start_date)
        if end_date != None:
            campaign["end_date"] = str(end_date)
        if campaign_id != None:
            campaign['id'] = campaign_id
        body = rest_encoder.encode(campaign)
        headers = RecordingConfig.CTI_REST_DEFAULT_CONTENT_TYPE

        connection.request("POST", requestURI, body, headers)

        reply = connection.getresponse()

        # TODO : Verify the Content-type
        # replyHeader = reply.getheaders()

        #assert reply.status == 201

        return rest_encoder.decode(reply.read())

    def list(self):
        connection = RecordingConfig.getWSConnection()

        requestURI = RecordingConfig.XIVO_REST_SERVICE_ROOT_PATH + \
                        RecordingConfig.XIVO_RECORDING_SERVICE_PATH + "/"

        headers = RecordingConfig.CTI_REST_DEFAULT_CONTENT_TYPE

        connection.request("GET", requestURI, "", headers)
        reply = connection.getresponse()

        body = reply.read()

        campaigns = rest_encoder.decode(body)
        return campaigns

    def get_activated_campaigns(self, queue_id):
        connection = RecordingConfig.getWSConnection()

        requestURI = RecordingConfig.XIVO_REST_SERVICE_ROOT_PATH + \
                        RecordingConfig.XIVO_RECORDING_SERVICE_PATH + "/" + \
                        "?activated=true&queue_id=" + str(queue_id)

        headers = RecordingConfig.CTI_REST_DEFAULT_CONTENT_TYPE

        connection.request("GET", requestURI, "", headers)
        reply = connection.getresponse()

        body = reply.read()

        campaigns = rest_encoder.decode(body)

        return campaigns

    def addRecordingDetails(self, campaign_id, callid, caller, agent_no, time):
        connection = RecordingConfig.getWSConnection()

        requestURI = RecordingConfig.XIVO_REST_SERVICE_ROOT_PATH + \
                        RecordingConfig.XIVO_RECORDING_SERVICE_PATH + \
                        "/" + str(campaign_id) + '/'

        recording = {}
        recording['cid'] = callid
        recording['caller'] = caller
        recording['agent_no'] = agent_no
        recording['time'] = time
        recording['filename'] = callid + ".wav"

        body = rest_encoder.encode(recording)
        headers = RecordingConfig.CTI_REST_DEFAULT_CONTENT_TYPE

        connection.request("POST", requestURI, body, headers)

        #we create the file
        dirname = '/var/lib/pf-xivo/sounds/campagnes'
        if(not os.path.exists(dirname)):
            cron_utils.create_dir(dirname)
        myfile = open(dirname + "/" + recording['filename'], 'w')
        myfile.write('')
        myfile.close()

        reply = connection.getresponse()
        response = reply.read()

        # TODO : Verify the Content-type
        # replyHeader = reply.getheaders()

        return (reply.status, response)

    def verifyRecordingsDetails(self, campaign_id, callid):
        connection = RecordingConfig.getWSConnection()

        requestURI = RecordingConfig.XIVO_REST_SERVICE_ROOT_PATH + \
                        RecordingConfig.XIVO_RECORDING_SERVICE_PATH + \
                        '/' + str(campaign_id) + "/"

        headers = RecordingConfig.CTI_REST_DEFAULT_CONTENT_TYPE

        connection.request("GET", requestURI, "", headers)
        reply = connection.getresponse()

        body = reply.read()
        assert body != None, "No result"
        recordings = rest_encoder.decode(body)['data']

        result = False
        for recording in recordings:
            if (recording["cid"] == callid):
                result = True
        return result

    def update(self, campaign_id, params):
        connection = RecordingConfig.getWSConnection()

        requestURI = RecordingConfig.XIVO_REST_SERVICE_ROOT_PATH + \
                        RecordingConfig.XIVO_RECORDING_SERVICE_PATH + "/" + \
                        str(campaign_id)
        headers = RecordingConfig.CTI_REST_DEFAULT_CONTENT_TYPE
        body = rest_encoder.encode(params)
        connection.request("PUT", requestURI, body, headers)
        reply = connection.getresponse()
        return reply.status == 200 or reply.status == 201

    def getCampaign(self, campaign_id):
        connection = RecordingConfig.getWSConnection()

        requestURI = RecordingConfig.XIVO_REST_SERVICE_ROOT_PATH + \
                        RecordingConfig.XIVO_RECORDING_SERVICE_PATH + "/" + \
                        str(campaign_id)

        headers = RecordingConfig.CTI_REST_DEFAULT_CONTENT_TYPE
        connection.request("GET", requestURI, '', headers)
        reply = connection.getresponse()
        result = rest_encoder.decode(reply.read())['data']
        if(len(result) > 0):
            return result[0]
        else:
            return None

    def getRunningActivatedCampaignsForQueue(self, queue_id):
        connection = RecordingConfig.getWSConnection()
        requestURI = RecordingConfig.XIVO_REST_SERVICE_ROOT_PATH + \
                        RecordingConfig.XIVO_RECORDING_SERVICE_PATH + "/"
        parameters = "?activated=true&running=true&queue_id=" + queue_id
        headers = RecordingConfig.CTI_REST_DEFAULT_CONTENT_TYPE
        connection.request("GET", requestURI + parameters, '', headers)
        reply = connection.getresponse()
        return rest_encoder.decode(reply.read())

    def create_if_not_exists(self, campaign_id):
        result = self.getCampaign(campaign_id)
        if(result == None or len(result) == 0):
            rest_queues = RestQueues()
            rest_queues.create_if_not_exists(1)
            result = self.create("lettuce" + str(random.randint(100, 999)), 1, True, datetime.datetime.now().strftime("%Y-%m-%d"), datetime.datetime.now().strftime("%Y-%m-%d"), campaign_id)
            print "\n========================" + str(result) + "\n"
            return type(result) == int and result > 0
        return True

    def queue_create_if_not_exists(self, queue_name):
        if not queue_features_dao.is_a_queue(queue_name):
            queue = QueueFeatures()
            queue.name = queue_name
            queue.displayname = queue_name

            queue_features_dao.add_queue(queue)
            return queue_features_dao.is_a_queue(queue_name)
        else:
            return True

    def add_agent_if_not_exists(self, agent_no, numgroup=1, firstname="FirstName", lastname="LastName", context="default", language="fr_FR"):
        try:
            agent_id = self.agentFeatDao.agent_id(agent_no)
            return agent_id
        except LookupError:
            agent_features = AgentFeatures()
            agent_features.numgroup = numgroup
            agent_features.firstname = firstname
            agent_features.lastname = lastname
            agent_features.number = agent_no
            agent_features.passwd = agent_no
            agent_features.context = context
            agent_features.language = language
            agent_features.commented = 0
            agent_features.description = "description"

            self.agentFeatDao.add_agent(agent_features)
            return agent_features.id

    def agent_exists(self, agent_no):
        try:
            agent_id = self.agentFeatDao.agent_id(agent_no)
            return agent_id
        except LookupError:
            return 0
        return -1

    def search_recordings(self, campaign_id, key=None):
        connection = RecordingConfig.getWSConnection()

        requestURI = RecordingConfig.XIVO_REST_SERVICE_ROOT_PATH + \
                        RecordingConfig.XIVO_RECORDING_SERVICE_PATH + "/" + \
                        str(campaign_id) + "/search"
        if(key != None):
            parameters = "?key=" + key
            requestURI += parameters
        headers = RecordingConfig.CTI_REST_DEFAULT_CONTENT_TYPE
        connection.request("GET", requestURI, '', headers)
        reply = connection.getresponse()
        return rest_encoder.decode(reply.read())

    def deleteRecording(self, campaign_id, callid):
        connection = RecordingConfig.getWSConnection()
        requestURI = RecordingConfig.XIVO_REST_SERVICE_ROOT_PATH + \
                        RecordingConfig.XIVO_RECORDING_SERVICE_PATH + "/" + \
                        str(campaign_id) + "/" + str(callid)
        headers = RecordingConfig.CTI_REST_DEFAULT_CONTENT_TYPE
        connection.request("DELETE", requestURI, '', headers)
        reply = connection.getresponse()
        response = rest_encoder.decode(reply.read())
        return (reply.status, response)

    def delete_agent(self, agent_no):
        try:
            agent_id = self.agentFeatDao.agent_id(agent_no)
            print "\nAgent id: " + agent_id + "\n"
            self.agentFeatDao.del_agent(agent_id)
            return True
        except Exception as e:
            print "\nException raised: " + str(e) + "\n"
            return False

    def create_with_errors(self, campaign_name, queue_id=1, activated=True, start_date=None, end_date=None, campaign_id=None):
        connection = RecordingConfig.getWSConnection()

        requestURI = RecordingConfig.XIVO_REST_SERVICE_ROOT_PATH + \
                        RecordingConfig.XIVO_RECORDING_SERVICE_PATH + "/"

        campaign = {}

        campaign["campaign_name"] = campaign_name
        campaign["base_filename"] = campaign_name + "-file-"
        campaign["queue_id"] = queue_id
        campaign["activated"] = activated
        if start_date != None:
            campaign["start_date"] = str(start_date)
        if end_date != None:
            campaign["end_date"] = str(end_date)
        if campaign_id != None:
            campaign['id'] = campaign_id
        body = rest_encoder.encode(campaign)
        headers = RecordingConfig.CTI_REST_DEFAULT_CONTENT_TYPE

        connection.request("POST", requestURI, body, headers)

        reply = connection.getresponse()

        return (reply.status, rest_encoder.decode(reply.read()))

    def paginated_list(self, page_number, page_size):
        connection = RecordingConfig.getWSConnection()

        requestURI = RecordingConfig.XIVO_REST_SERVICE_ROOT_PATH + \
                        RecordingConfig.XIVO_RECORDING_SERVICE_PATH + "/"
        params = "?_page=" + str(page_number) + "&_pagesize=" + str(page_size)
        headers = RecordingConfig.CTI_REST_DEFAULT_CONTENT_TYPE

        connection.request("GET", requestURI + params, "", headers)
        reply = connection.getresponse()

        body = reply.read()

        campaigns = rest_encoder.decode(body)
        return campaigns

    def paginated_recordings_list(self, campaign_id, page_number, page_size):
        connection = RecordingConfig.getWSConnection()

        requestURI = RecordingConfig.XIVO_REST_SERVICE_ROOT_PATH + \
                        RecordingConfig.XIVO_RECORDING_SERVICE_PATH + "/" + campaign_id + "/"
        params = "?_page=" + str(page_number) + "&_pagesize=" + str(page_size)
        headers = RecordingConfig.CTI_REST_DEFAULT_CONTENT_TYPE

        connection.request("GET", requestURI + params, "", headers)
        reply = connection.getresponse()

        body = reply.read()

        campaigns = rest_encoder.decode(body)
        return campaigns

    def search_paginated_recordings(self, campaign_id, key, page, pagesize):
        connection = RecordingConfig.getWSConnection()

        requestURI = RecordingConfig.XIVO_REST_SERVICE_ROOT_PATH + \
                        RecordingConfig.XIVO_RECORDING_SERVICE_PATH + "/" + \
                        str(campaign_id) + "/search"

        parameters = "?key=" + key + "&_page=" + page + "&_pagesize=" + pagesize
        requestURI += parameters
        headers = RecordingConfig.CTI_REST_DEFAULT_CONTENT_TYPE
        connection.request("GET", requestURI, '', headers)
        reply = connection.getresponse()
        return rest_encoder.decode(reply.read())

    def delete_all_campaigns(self):
        campaign_db = _init_db_connection(RecordCampaignDbBinder)
        recording_db = _init_db_connection(RecordingDetailsDbBinder)
        recording_db.session.query(RecordingDetailsDao).delete()
        recording_db.session.commit()
        campaign_db.session.query(RecordCampaignDao).delete()
        campaign_db.session.commit()<|MERGE_RESOLUTION|>--- conflicted
+++ resolved
@@ -31,13 +31,8 @@
 import datetime
 import os
 import random
-<<<<<<< HEAD
-from xivo_recording.dao.recording_details_dao import RecordingDetailsDbBinder, \
-    RecordingDetailsDao
 from xivo_dao import queue_features_dao
 from xivo_dao.alchemy.queuefeatures import QueueFeatures
-=======
->>>>>>> 3313989c
 
 
 class RestCampaign(object):
@@ -57,7 +52,9 @@
         session = connection.get_session()
         return session
 
-    def create(self, campaign_name, queue_name='test', activated=True, start_date=None, end_date=None, campaign_id=None):
+    def create(self, campaign_name, queue_name='test', activated=True,
+               start_date=None, end_date=None, campaign_id=None):
+
         connection = RecordingConfig.getWSConnection()
 
         requestURI = RecordingConfig.XIVO_REST_SERVICE_ROOT_PATH + \
@@ -223,7 +220,14 @@
         if(result == None or len(result) == 0):
             rest_queues = RestQueues()
             rest_queues.create_if_not_exists(1)
-            result = self.create("lettuce" + str(random.randint(100, 999)), 1, True, datetime.datetime.now().strftime("%Y-%m-%d"), datetime.datetime.now().strftime("%Y-%m-%d"), campaign_id)
+            result = self.create("lettuce" +
+                                 str(random.randint(100, 999)),
+                                 1,
+                                 True,
+                                 datetime.datetime.now().strftime("%Y-%m-%d"),
+                                 datetime.datetime.now().strftime("%Y-%m-%d"),
+                                 campaign_id)
+
             print "\n========================" + str(result) + "\n"
             return type(result) == int and result > 0
         return True
@@ -239,7 +243,8 @@
         else:
             return True
 
-    def add_agent_if_not_exists(self, agent_no, numgroup=1, firstname="FirstName", lastname="LastName", context="default", language="fr_FR"):
+    def add_agent_if_not_exists(self, agent_no, numgroup=1, firstname="FirstName",
+                                lastname="LastName", context="default", language="fr_FR"):
         try:
             agent_id = self.agentFeatDao.agent_id(agent_no)
             return agent_id
@@ -301,7 +306,8 @@
             print "\nException raised: " + str(e) + "\n"
             return False
 
-    def create_with_errors(self, campaign_name, queue_id=1, activated=True, start_date=None, end_date=None, campaign_id=None):
+    def create_with_errors(self, campaign_name, queue_id=1, activated=True,
+                           start_date=None, end_date=None, campaign_id=None):
         connection = RecordingConfig.getWSConnection()
 
         requestURI = RecordingConfig.XIVO_REST_SERVICE_ROOT_PATH + \
@@ -348,7 +354,9 @@
         connection = RecordingConfig.getWSConnection()
 
         requestURI = RecordingConfig.XIVO_REST_SERVICE_ROOT_PATH + \
-                        RecordingConfig.XIVO_RECORDING_SERVICE_PATH + "/" + campaign_id + "/"
+                        RecordingConfig.XIVO_RECORDING_SERVICE_PATH + \
+                        "/" + campaign_id + "/"
+
         params = "?_page=" + str(page_number) + "&_pagesize=" + str(page_size)
         headers = RecordingConfig.CTI_REST_DEFAULT_CONTENT_TYPE
 
