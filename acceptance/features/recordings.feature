
Feature: Call recordings management

	In order to create, consult and delete call recordings

	Scenario: Recording creation and consultation
	  Given there is a campaign named "test_campaign"
<<<<<<< HEAD
	  When I save call details for a call referenced by its "callid" in campaign "test_campaign"
	  Then I can consult these details 

	Scenario: Recording search
	  Given there is a campaign of id "1"
	  Given I create a recording for campaign "1" with caller "111" and agent "222"
	  Given I create a recording for campaign "1" with caller "222" and agent "111"
	  Given I create a recording for campaign "1" with caller "123" and agent "123"
	  When I search recordings in the campaign "1" with the key "111"
	  Then I get the first two recordings
=======
	  Given there is an agent with number "1111"
	  When I save call details for a call referenced by its "callid" in campaign "test_campaign" replied by agent with number "1111"
	  Then I can consult these details 
>>>>>>> 33558da1
<|MERGE_RESOLUTION|>--- conflicted
+++ resolved
@@ -5,8 +5,8 @@
 
 	Scenario: Recording creation and consultation
 	  Given there is a campaign named "test_campaign"
-<<<<<<< HEAD
-	  When I save call details for a call referenced by its "callid" in campaign "test_campaign"
+	  Given there is an agent with number "1111"
+	  When I save call details for a call referenced by its "callid" in campaign "test_campaign" replied by agent with number "1111"
 	  Then I can consult these details 
 
 	Scenario: Recording search
@@ -15,9 +15,4 @@
 	  Given I create a recording for campaign "1" with caller "222" and agent "111"
 	  Given I create a recording for campaign "1" with caller "123" and agent "123"
 	  When I search recordings in the campaign "1" with the key "111"
-	  Then I get the first two recordings
-=======
-	  Given there is an agent with number "1111"
-	  When I save call details for a call referenced by its "callid" in campaign "test_campaign" replied by agent with number "1111"
-	  Then I can consult these details 
->>>>>>> 33558da1
+	  Then I get the first two recordings