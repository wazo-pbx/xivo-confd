Feature: REST API Users

    Scenario: User list with no users
        Given I have no users
        When I ask for the list of users
        Then I get an empty list

    Scenario: User list with one user
        Given I only have the following users:
          | firstname | lastname |
          | Clémence  | Dupond   |
        When I ask for the list of users
        Then I get a list with the following users:
          | firstname | lastname | userfield | caller_id         |
          | Clémence  | Dupond   |           | "Clémence Dupond" |

    Scenario: User list with two users
        Given I only have the following users:
          | firstname | lastname |
          | Clémence  | Dupond   |
          | Louis     | Martin   |
        When I ask for the list of users
        Then I get a list with the following users:
          | firstname | lastname | userfield | caller_id         |
          | Clémence  | Dupond   |           | "Clémence Dupond" |
          | Louis     | Martin   |           | "Louis Martin"    |

    Scenario: User list ordered by lastname, then firstname
        Given I only have the following users:
          | firstname | lastname |
          | Clémence  | Dupond   |
          | Louis     | Martin   |
          | Albert    | Dupond   |
          | Frédéric  | Martin   |
        When I ask for the list of users
        Then I get a list with the following users:
          | firstname | lastname | userfield | caller_id         |
          | Albert    | Dupond   |           | "Albert Dupond"   |
          | Clémence  | Dupond   |           | "Clémence Dupond" |
          | Frédéric  | Martin   |           | "Frédéric Martin" |
          | Louis     | Martin   |           | "Louis Martin"    |

    Scenario: User search with no users
        Given I have no users
        When I search for the user "Bob"
        Then I get an empty list

    Scenario: User search with an empty filter
        Given I only have the following users:
          | firstname | lastname |
          | George    | Lucas    |
        When I search for the user ""
        Then I get a list with the following users:
         | firstname | lastname | caller_id      |
         | George    | Lucas    | "George Lucas" |

    Scenario: User search with a filter that returns nothing
        Given I only have the following users:
          | firstname | lastname |
          | Andreï    | Bélier   |
        When I search for the user "bob"
        Then I get an empty list
        When I search for the user "rei"
        Then I get an empty list

    Scenario: User search using the firstname
        Given I only have the following users:
          | firstname | lastname |
          | Andreï    | Bélier   |
        When I search for the user "and"
        Then I get a list with the following users:
          | firstname | lastname |
          | Andreï    | Bélier   |
        When I search for the user "reï"
        Then I get a list with the following users:
          | firstname | lastname |
          | Andreï    | Bélier   |
        When I search for the user "andou"
        Then I get an empty list

    Scenario: User search using the lastname
        Given I only have the following users:
          | firstname | lastname |
          | Andreï    | Bélier   |
        When I search for the user "lie"
        Then I get a list with the following users:
          | firstname | lastname |
          | Andreï    | Bélier   |
        When I search for the user "bél"
        Then I get a list with the following users:
          | firstname | lastname |
          | Andreï    | Bélier   |
        When I search for the user "belou"
        Then I get an empty list

    Scenario: User search using the firstname and lastname
        Given I only have the following users:
          | firstname | lastname |
          | Andreï    | Bélier   |
        When I search for the user "andreï"
        Then I get a list with the following users:
          | firstname | lastname |
          | Andreï    | Bélier   |
        When I search for the user "bélier"
        Then I get a list with the following users:
          | firstname | lastname |
          | Andreï    | Bélier   |
        When I search for the user "reï bél"
        Then I get a list with the following users:
          | firstname | lastname |
          | Andreï    | Bélier   |
        When I search for the user "rei bel"
        Then I get an empty list

    Scenario: User search with 2 users
        Given I only have the following users:
          | firstname | lastname |
          | Remy      | Licorne  |
          | Andreï    | Bélier   |
        When I search for the user "re"
        Then I get a list with the following users:
          | firstname | lastname |
          | Andreï    | Bélier   |
          | Remy      | Licorne  |
        When I search for the user "lic"
        Then I get a list with the following users:
          | firstname | lastname |
          | Remy      | Licorne  |

    Scenario: Getting a user that doesn't exist
        Given I have no users
        When I ask for the user with id "1"
        Then I get a response with status "404"

    Scenario: Getting a user that exists
        Given I only have the following users:
          | id | firstname | lastname |
          | 1  | Irène     | Dupont   |
        When I ask for the user with id "1"
        Then I get a response with status "200"
        Then I get a user with the following parameters:
          | id | firstname | lastname | userfield |
          | 1  | Irène     | Dupont   |           |

    Scenario: Getting a user with all available parameters:
        Given I only have the following users:
            | id | firstname | lastname | timezone         | language | description        | caller_id | outgoing_caller_id | mobile_phone_number | username | password | music_on_hold | preprocess_subroutine | userfield |
            | 1  | James     | Hetfield | America/Montreal | en_US    | Metallica Musician | METAL     | anonymous          | 5551234567          | james    | hetfield | missing       | subroutine            | userfield |
        When I ask for the user with id "1"
        Then I get a response with status "200"
        Then I get a user with the following parameters:
            | id | firstname | lastname | timezone         | language | description        | caller_id | outgoing_caller_id | mobile_phone_number | username | password | music_on_hold | preprocess_subroutine | userfield |
            | 1  | James     | Hetfield | America/Montreal | en_US    | Metallica Musician | "METAL"   | anonymous          | 5551234567          | james    | hetfield | missing       | subroutine            | userfield |

    Scenario: Creating an empty user
        Given I have no users
        When I create an empty user
        Then I get a response with status "400"
        Then I get an error message "Missing parameters: firstname"

    Scenario: Creating a user with paramters that don't exist
        Given I have no users
        When I create users with the following parameters:
          | unexisting_field |
          | unexisting_value |
        Then I get a response with status "400"
        Then I get an error message "Invalid parameters: unexisting_field"

    Scenario: Creating a user with a firstname and parameters that don't exist
        Given I have no users
        When I create users with the following parameters:
          | firstname | unexisting_field |
          | Joe       | unexisting_value |
        Then I get a response with status "400"
        Then I get an error message "Invalid parameters: unexisting_field"

    Scenario: Creating a user with a firstname
        Given I have no users
        When I create users with the following parameters:
          | firstname |
          | Irène     |
        Then I get a response with status "201"
        Then I get a response with an id
        Then I get a header with a location for the "users" resource
        Then I get a response with a link to the "users" resource
        Then the created user has the following parameters:
         | firstname | lastname | userfield | caller_id |
         | Irène     |          |           | "Irène "  |

    Scenario: Creating two users with the same firstname
        Given I have no users
        When I create users with the following parameters:
          | firstname |
          | Lord      |
          | Lord      |
        When I ask for the list of users
        Then I get a list with the following users:
          | firstname | lastname | userfield | caller_id |
          | Lord      |          |           | "Lord "   |
          | Lord      |          |           | "Lord "   |

    Scenario: Creating a user with a firstname, lastname, description and userfield
        Given I have no users
        When I create users with the following parameters:
          | firstname | lastname | description                 | userfield  |
          | Irène     | Dupont   | accented description: éà@'; | customdata |
        Then I get a response with status "201"
        Then I get a response with an id
        Then I get a header with a location for the "users" resource
        Then I get a response with a link to the "users" resource
        Then the created user has the following parameters:
          | firstname | lastname | description                 | userfield  | caller_id      |
          | Irène     | Dupont   | accented description: éà@'; | customdata | "Irène Dupont" |

    Scenario: Creating a user with all available parameters
        Given I have no users
        When I create users with the following parameters:
            | id | firstname | lastname | timezone         | language | description        | caller_id | outgoing_caller_id | mobile_phone_number | username | password | music_on_hold | preprocess_subroutine | userfield |
            | 1  | James     | Hetfield | America/Montreal | en_US    | Metallica Musician | METAL     | anonymous          | 5551234567          | james    | hetfield | missing       | subroutine            | userfield |
        Then I get a response with status "201"
        Then I get a response with an id
        Then I get a header with a location for the "users" resource
        Then I get a response with a link to the "users" resource
        Then the created user has the following parameters:
            | id | firstname | lastname | timezone         | language | description        | caller_id | outgoing_caller_id | mobile_phone_number | username | password | music_on_hold | preprocess_subroutine | userfield |
            | 1  | James     | Hetfield | America/Montreal | en_US    | Metallica Musician | "METAL"   | anonymous          | 5551234567          | james    | hetfield | missing       | subroutine            | userfield |

    Scenario: Editing a user that doesn't exist
        Given I have no users
        When I update the user with id "1" using the following parameters:
          | firstname |
          | Bob       |
        Then I get a response with status "404"

    Scenario: Editing a user with parameters that don't exist
        Given I only have the following users:
          |     id | firstname | lastname |
          | 995435 | Clémence  | Dupond   |
        When I update the user with id "995435" using the following parameters:
          | unexisting_field |
          | unexisting value |
        Then I get a response with status "400"
        Then I get an error message "Invalid parameters: unexisting_field"

    Scenario: Editing the firstname of a user
        Given I only have the following users:
          |     id | firstname | lastname |
          | 995414 | Clémence  | Dupond   |
        When I update the user with id "995414" using the following parameters:
          | firstname |
          | Brézé     |
        Then I get a response with status "204"
        When I ask for the user with id "995414"
        Then I get a user with the following parameters:
          | id     | firstname | lastname | userfield | caller_id      |
          | 995414 | Brézé     | Dupond   |           | "Brézé Dupond" |

    Scenario: Editing the lastname of a user
        Given I only have the following users:
          |     id | firstname | lastname |
          | 924465 | Clémence  | Dupond   |
        When I update the user with id "924465" using the following parameters:
          | lastname      |
          | Argentine     |
        Then I get a response with status "204"
        When I ask for the user with id "924465"
        Then I get a user with the following parameters:
          | id     | firstname | lastname  | userfield | caller_id            |
          | 924465 | Clémence  | Argentine |           | "Clémence Argentine" |

    Scenario: Editing the firstname, lastname and userfield of a user
        Given I only have the following users:
          |     id | firstname | lastname |
          | 113549 | Clémence  | Dupond   |
        When I update the user with id "113549" using the following parameters:
          | firstname | lastname  | userfield  |
          | Claude    | Argentine | customdata |
        Then I get a response with status "204"
        When I ask for the user with id "113549"
        Then I get a user with the following parameters:
<<<<<<< HEAD
          | id     | firstname | lastname  | userfield  | callerid           |
          | 113549 | Claude    | Argentine | customdata | "Claude Argentine" |

    Scenario: Editing a user associated with a voicemail
        Given there are users with infos:
            | firstname | lastname  | number | context | protocol | voicemail_name     | voicemail_number |
            | Francois  | Andouille | 1100   | default | sip      | Francois Andouille | 1100             |
        When I update user "Francois" "Andouille" with the following parameters:
            | firstname | lastname |
            | Pizza     | Poulet   |
        Then I get a response with status "204"
        When I send a request for the voicemail "1100@default", using its id
        Then I have the following voicemails via RESTAPI:
            | name         | number |
            | Pizza Poulet | 1100   |
=======
          | id     | firstname | lastname  | userfield  | caller_id          |
          | 113549 | Claude    | Argentine | customdata | "Claude Argentine" |

    Scenario: Editing the firstname, lastname and caller_id of a user
        Given I only have the following users:
            | id | firstname | lastname |
            | 42 | Clémence  | Dujas    |
        When I update the user with id "42" using the following parameters:
            | firstname | lastname       | caller_id         |
            | Olivia    | Schtroumpfette | La Schtroumpfette |
        Then I get a response with status "204"
        When I ask for the user with id "42"
        Then I get a user with the following parameters:
            | id | firstname | lastname       | caller_id           |
            | 42 | Olivia    | Schtroumpfette | "La Schtroumpfette" |

    Scenario: Editing only the caller_id of a user
        Given I only have the following users:
            | id | firstname | lastname |
            | 43 | Benoit    | Thierri  |
        When I update the user with id "43" using the following parameters:
            | caller_id        |
            | Grand Schtroumpf |
        Then I get a response with status "204"
        When I ask for the user with id "43"
        Then I get a user with the following parameters:
            | id | firstname | lastname | caller_id          |
            | 43 | Benoit    | Thierri  | "Grand Schtroumpf" |

    Scenario: Editing all available parameters of a user
        Given I only have the following users:
            | id | firstname | lastname | timezone         | language | description        | caller_id | outgoing_caller_id | mobile_phone_number | username | password | music_on_hold | preprocess_subroutine | userfield |
            | 1  | James     | Hetfield | America/Montreal | en_US    | Metallica Musician | METAL     | anonymous          | 5551234567          | james    | hetfield | missing       | subroutine            | userfield |
        When I update the user with id "1" using the following parameters:
            | firstname | lastname | timezone       | language | description | caller_id | outgoing_caller_id | mobile_phone_number | username  | password | music_on_hold | preprocess_subroutine | userfield |
            | Alexander | Powell   | Africa/Abidjan | fr_FR    | updated     | ALEXANDER | default            | 1234567890          | alexander | powell   | default       | other_subroutine      | myvalue   |
        Then I get a response with status "204"
        When I ask for the user with id "1"
        Then I get a user with the following parameters:
            | id | firstname | lastname | timezone       | language | description | caller_id   | outgoing_caller_id | mobile_phone_number | username  | password | music_on_hold | preprocess_subroutine | userfield |
            | 1  | Alexander | Powell   | Africa/Abidjan | fr_FR    | updated     | "ALEXANDER" | default            | 1234567890          | alexander | powell   | default       | other_subroutine      | myvalue   |
>>>>>>> dcf97992

    Scenario: Deleting a user that doesn't exist
        Given I have no users
        When I delete the user with id "1"
        Then I get a response with status "404"

    Scenario: Deleting a user
        Given I only have the following users:
          |     id | firstname | lastname |
          | 955135 | Clémence  | Dupond   |
        When I delete the user with id "955135"
        Then I get a response with status "204"
        Then the user with id "955135" no longer exists

    Scenario: Deleting a user still has a link
        Given I only have the following users:
            |     id | firstname | lastname |
            | 956541 | Clémence  | Dupond   |
        Given I only have the following lines:
            |     id | context | protocol | device_slot |
            | 546216 | default | sip      |           1 |
        Given I only have the following extensions:
            |     id | context | exten | type | typeval |
            | 951654 | default |  1000 | user |  956541 |
        When I create the following links:
            | user_id | line_id | extension_id | main_line |
            |  956541 |  546216 |       951654 | True      |

        When I delete the user with id "956541"
        Then I get a response with status "400"
        Then I get an error message "Error while deleting User: user still has a link"

    Scenario: List the links associated to a user with no links
        Given I only have the following users:
            |     id | firstname | lastname |
            | 989465 | Francisco | Montoya  |
        When I get the lines associated to user "989465"
        Then I get an empty list

    Scenario: List the links associated to a user
        Given I only have the following users:
            |     id | firstname | lastname |
            | 994775 | Jacen     | Solo     |
            | 112348 | Anakin    | Solo     |
        Given I only have the following lines:
            |     id | context | protocol | device_slot |
            | 135498 | default | sip      |           1 |
            | 133364 | default | sip      |           1 |
        Given I only have the following extensions:
            |     id | context | exten | type | typeval |
            | 995135 | default |  1001 | user |  994775 |
            | 132468 | default |  1002 | user |  112348 |
        Given the following users, lines, extensions are linked:
            | user_id | line_id | extension_id | main_line |
            |  994775 |  135498 |       995135 | True      |
            |  112348 |  133364 |       132468 | True      |

        When I get the lines associated to user "994775"
        Then I get a response with status "200"
        Then I get the user_links with the following parameters:
            | user_id | line_id | extension_id |
            |  994775 |  135498 |       995135 |
        Then I do not get the user_links with the following parameters:
            | user_id | line_id | extension_id |
            |  112348 |  133364 |       132468 |<|MERGE_RESOLUTION|>--- conflicted
+++ resolved
@@ -278,7 +278,6 @@
         Then I get a response with status "204"
         When I ask for the user with id "113549"
         Then I get a user with the following parameters:
-<<<<<<< HEAD
           | id     | firstname | lastname  | userfield  | callerid           |
           | 113549 | Claude    | Argentine | customdata | "Claude Argentine" |
 
@@ -294,9 +293,6 @@
         Then I have the following voicemails via RESTAPI:
             | name         | number |
             | Pizza Poulet | 1100   |
-=======
-          | id     | firstname | lastname  | userfield  | caller_id          |
-          | 113549 | Claude    | Argentine | customdata | "Claude Argentine" |
 
     Scenario: Editing the firstname, lastname and caller_id of a user
         Given I only have the following users:
@@ -336,7 +332,6 @@
         Then I get a user with the following parameters:
             | id | firstname | lastname | timezone       | language | description | caller_id   | outgoing_caller_id | mobile_phone_number | username  | password | music_on_hold | preprocess_subroutine | userfield |
             | 1  | Alexander | Powell   | Africa/Abidjan | fr_FR    | updated     | "ALEXANDER" | default            | 1234567890          | alexander | powell   | default       | other_subroutine      | myvalue   |
->>>>>>> dcf97992
 
     Scenario: Deleting a user that doesn't exist
         Given I have no users
