--- conflicted
+++ resolved
@@ -25,12 +25,4 @@
 
 
 def get(line_id):
-<<<<<<< HEAD
-    return ws_utils.rest_get('%s/%s' % (LINES_URL, line_id))
-
-
-def delete(line_id):
-    return ws_utils.rest_delete('%s/%s' % (LINES_URL, line_id))
-=======
-    return ws_utils.rest_get('%s/%s' % (LINES_URL, line_id))
->>>>>>> a0368bbf
+    return ws_utils.rest_get('%s/%s' % (LINES_URL, line_id))