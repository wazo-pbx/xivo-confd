# -*- coding: utf-8 -*-

# Copyright (C) 2013 Avencall
#
# This program is free software: you can redistribute it and/or modify
# it under the terms of the GNU General Public License as published by
# the Free Software Foundation, either version 3 of the License, or
# (at your option) any later version.
#
# This program is distributed in the hope that it will be useful,
# but WITHOUT ANY WARRANTY; without even the implied warranty of
# MERCHANTABILITY or FITNESS FOR A PARTICULAR PURPOSE.  See the
# GNU General Public License for more details.
#
# You should have received a copy of the GNU General Public License
# along with this program.  If not, see <http://www.gnu.org/licenses/>

from acceptance.features_1_1 import ws_utils_session as ws_utils


LINES_SIP_URL = 'lines_sip'


def all_lines():
    return ws_utils.rest_get(LINES_SIP_URL)

def get(lineid):
    return ws_utils.rest_get('%s/%s' % (LINES_SIP_URL, lineid))

<<<<<<< HEAD
=======
def get(lineid):
    return ws_utils.rest_get('%s/%s' % (LINES_SIP_URL, lineid))

>>>>>>> a0368bbf

def create_line_sip(parameters):
    return ws_utils.rest_post(LINES_SIP_URL, parameters)


def update(lineid, parameters):
<<<<<<< HEAD
    return ws_utils.rest_put('%s/%s' % (LINES_SIP_URL, lineid), parameters)
=======
    return ws_utils.rest_put('%s/%s' % (LINES_SIP_URL, lineid), parameters)


def delete(line_id):
    return ws_utils.rest_delete('%s/%s' % (LINES_SIP_URL, line_id))
>>>>>>> a0368bbf
<|MERGE_RESOLUTION|>--- conflicted
+++ resolved
@@ -24,27 +24,18 @@
 def all_lines():
     return ws_utils.rest_get(LINES_SIP_URL)
 
+
 def get(lineid):
     return ws_utils.rest_get('%s/%s' % (LINES_SIP_URL, lineid))
 
-<<<<<<< HEAD
-=======
-def get(lineid):
-    return ws_utils.rest_get('%s/%s' % (LINES_SIP_URL, lineid))
-
->>>>>>> a0368bbf
 
 def create_line_sip(parameters):
     return ws_utils.rest_post(LINES_SIP_URL, parameters)
 
 
 def update(lineid, parameters):
-<<<<<<< HEAD
-    return ws_utils.rest_put('%s/%s' % (LINES_SIP_URL, lineid), parameters)
-=======
     return ws_utils.rest_put('%s/%s' % (LINES_SIP_URL, lineid), parameters)
 
 
 def delete(line_id):
-    return ws_utils.rest_delete('%s/%s' % (LINES_SIP_URL, line_id))
->>>>>>> a0368bbf
+    return ws_utils.rest_delete('%s/%s' % (LINES_SIP_URL, line_id))