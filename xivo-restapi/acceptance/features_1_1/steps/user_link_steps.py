# -*- coding: utf-8 -*-

# Copyright (C) 2013 Avencall
#
# This program is free software: you can redistribute it and/or modify
# it under the terms of the GNU General Public License as published by
# the Free Software Foundation, either version 3 of the License, or
# (at your option) any later version.
#
# This program is distributed in the hope that it will be useful,
# but WITHOUT ANY WARRANTY; without even the implied warranty of
# MERCHANTABILITY or FITNESS FOR A PARTICULAR PURPOSE.  See the
# GNU General Public License for more details.
#
# You should have received a copy of the GNU General Public License
# along with this program.  If not, see <http://www.gnu.org/licenses/>

from hamcrest import *
<<<<<<< HEAD
from helpers import user_link_ws
from lettuce import step, world
=======
from acceptance.features_1_1.steps.helpers import device_helper, provd_helper
from xivo_dao.data_handler.line import dao as line_dao
from xivo_dao.data_handler.device import dao as device_dao
>>>>>>> 41ce85a0


@step(u'When I create an empty link')
def when_i_create_an_empty_link(step):
    world.response = user_link_ws.create_user_link({})


@step(u'When I create a link with the following parameters:')
def when_i_create_a_link_with_the_following_parameters(step):
    for data_dict in step.hashes:
        parameters = _extract_parameters(data_dict)
        world.response = user_link_ws.create_user_link(parameters)


@step(u'When I create a link with the following invalid parameters:')
def when_i_create_a_link_with_the_following_invalid_parameters(step):
    parameters = step.hashes[0]
    world.response = user_link_ws.create_user_link(parameters)


@step(u'Then I get the user_links with the following parameters:')
def then_i_get_the_lines_with_the_following_parameters(step):
    for expected_data in step.hashes:
        assert_that(world.response.data['items'], has_item(
            has_entries(_extract_parameters(expected_data))
        ))


<<<<<<< HEAD
def _extract_parameters(data_dict):
    user_line = data_dict
=======

@step(u'Given I only have the following extensions:')
def given_i_have_the_following_extensions(step):
    extension_helper.delete_all()
    for exteninfo in step.hashes:
        extension_helper.create_extensions([exteninfo])


@step(u'When I provision my device with my line_id "([^"]*)" and ip "([^"]*)"')
def when_i_provision_my_device_with_my_line_id_group1(step, line_id, device_ip):
    line = line_dao.get(line_id)
    device_helper.provision_device_using_webi(line.provisioningid, device_ip)


@step(u'Then the device "([^"]*)" has been provisioned with a configuration:')
def then_the_device_has_been_provisioned_with_a_configuration(step, device_id):
    device = device_dao.get(device_id)
    provd_helper.device_config_has_properties(device, step.hashes)


def _extract_parameters(step):
    user_line = step.hashes[0]
>>>>>>> 41ce85a0

    if 'extension_id' in user_line:
        user_line['extension_id'] = int(user_line['extension_id'])

    if 'user_id' in user_line:
        user_line['user_id'] = int(user_line['user_id'])

    if 'line_id' in user_line:
        user_line['line_id'] = int(user_line['line_id'])

    if 'main_line' in user_line:
        user_line['main_line'] = user_line['main_line'] == 'True'

    if 'main_user' in user_line:
        user_line['main_user'] = user_line['main_user'] == 'True'

    return user_line<|MERGE_RESOLUTION|>--- conflicted
+++ resolved
@@ -16,14 +16,12 @@
 # along with this program.  If not, see <http://www.gnu.org/licenses/>
 
 from hamcrest import *
-<<<<<<< HEAD
 from helpers import user_link_ws
 from lettuce import step, world
-=======
-from acceptance.features_1_1.steps.helpers import device_helper, provd_helper
+from acceptance.features_1_1.steps.helpers import device_helper, provd_helper,\
+    extension_helper
 from xivo_dao.data_handler.line import dao as line_dao
 from xivo_dao.data_handler.device import dao as device_dao
->>>>>>> 41ce85a0
 
 
 @step(u'When I create an empty link')
@@ -52,11 +50,6 @@
         ))
 
 
-<<<<<<< HEAD
-def _extract_parameters(data_dict):
-    user_line = data_dict
-=======
-
 @step(u'Given I only have the following extensions:')
 def given_i_have_the_following_extensions(step):
     extension_helper.delete_all()
@@ -76,9 +69,8 @@
     provd_helper.device_config_has_properties(device, step.hashes)
 
 
-def _extract_parameters(step):
-    user_line = step.hashes[0]
->>>>>>> 41ce85a0
+def _extract_parameters(data_dict):
+    user_line = data_dict
 
     if 'extension_id' in user_line:
         user_line['extension_id'] = int(user_line['extension_id'])
