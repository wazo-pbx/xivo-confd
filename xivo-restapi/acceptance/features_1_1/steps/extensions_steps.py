# -*- coding: utf-8 -*-

# Copyright (C) 2013 Avencall
#
# This program is free software: you can redistribute it and/or modify
# it under the terms of the GNU General Public License as published by
# the Free Software Foundation, either version 3 of the License, or
# (at your option) any later version.
#
# This program is distributed in the hope that it will be useful,
# but WITHOUT ANY WARRANTY; without even the implied warranty of
# MERCHANTABILITY or FITNESS FOR A PARTICULAR PURPOSE.  See the
# GNU General Public License for more details.
#
# You should have received a copy of the GNU General Public License
# along with this program.  If not, see <http://www.gnu.org/licenses/>

from hamcrest import *
from helpers import extension_helper, extension_ws
from lettuce import step, world


@step(u'Given I have no extensions')
def given_i_have_no_extensions(step):
    extension_helper.delete_all()


@step(u'Given I only have the following extensions:')
def given_i_have_the_following_extensions(step):
    extension_helper.delete_all()
    for exteninfo in step.hashes:
        extension_helper.create_extensions([exteninfo])


@step(u'When I access the list of extensions')
def when_i_access_the_list_of_extensions(step):
    world.response = extension_ws.all_extensions()


@step(u'When I ask for the extension with id "([^"]*)"')
def when_i_ask_for_the_extension_with_id_group1(step, extension_id):
    world.response = extension_ws.get_extension(extension_id)


@step(u'When I access the extension with id "([^"]*)"')
def when_i_access_the_extension_with_id_group1(step, extension_id):
    world.response = extension_ws.get_extension(extension_id)


@step(u'When I create an empty extension')
def when_i_create_an_empty_extension(step):
    world.response = extension_ws.create_extension({})


@step(u'When I create an extension with the following parameters:')
def when_i_create_an_extension_with_the_following_parameters(step):
    parameters = _extract_extension_parameters(step)
    world.response = extension_ws.create_extension(parameters)


@step(u'When I update the extension with id "([^"]*)" using the following parameters:')
def when_i_update_the_extension_with_id_group1_using_the_following_parameters(step, extensionid):
    extensioninfo = _extract_extension_parameters(step)
    world.response = extension_ws.update(extensionid, extensioninfo)


@step(u'When I delete extension "([^"]*)"')
def when_i_delete_extension_group1(step, extension_id):
    world.response = extension_ws.delete_extension(extension_id)


@step(u'Then I get a list with only the default extensions')
def then_i_get_a_list_with_only_the_default_extensions(step):
    extensions = _filter_out_default_extensions()
    assert_that(extensions, has_length(0))


@step(u'Then I get a list containing the following extensions:')
def then_i_get_a_list_containing_the_following_extensions(step):
    expected_extensions = step.hashes
    extensions = _filter_out_default_extensions()

    entries = [has_entries(e) for e in expected_extensions]
    assert_that(extensions, has_items(*entries))


@step(u'Then I have an extension with the following parameters:')
def then_i_have_an_extension_with_the_following_parameters(step):
    parameters = _extract_extension_parameters(step)
    extension = world.response.data

    assert_that(extension, has_entries(parameters))


@step(u'Then the extension "([^"]*)" no longer exists')
def then_the_extension_group1_no_longer_exists(step, extension_id):
    response = extension_ws.get_extension(extension_id)
    assert_that(response.status, equal_to(404))


def _filter_out_default_extensions():
    assert_that(world.response.data, has_key('items'))
    extensions = [e for e in world.response.data['items'] if e['context'] != 'xivo-features']
    return extensions


def _extract_extension_parameters(step):
    parameters = step.hashes[0]

    if 'id' in parameters:
        parameters['id'] = int(parameters['id'])

<<<<<<< HEAD
    return parameters
=======
    if 'commented' in properties:
        properties['commented'] = (properties['commented'] == 'true')

    return properties
>>>>>>> 82ecf78b
<|MERGE_RESOLUTION|>--- conflicted
+++ resolved
@@ -110,11 +110,7 @@
     if 'id' in parameters:
         parameters['id'] = int(parameters['id'])
 
-<<<<<<< HEAD
-    return parameters
-=======
-    if 'commented' in properties:
-        properties['commented'] = (properties['commented'] == 'true')
+    if 'commented' in parameters:
+        parameters['commented'] = (parameters['commented'] == 'true')
 
-    return properties
->>>>>>> 82ecf78b
+    return parameters