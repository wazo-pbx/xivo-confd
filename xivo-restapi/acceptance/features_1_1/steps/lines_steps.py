--- conflicted
+++ resolved
@@ -41,14 +41,6 @@
     world.response = line_ws.all_lines()
 
 
-<<<<<<< HEAD
-@step(u'When I delete line "([^"]*)"')
-def when_i_delete_line_group1(step, line_id):
-    world.response = line_ws.delete(line_id)
-
-
-=======
->>>>>>> a0368bbf
 @step(u'Then the line "([^"]*)" no longer exists')
 def then_the_line_group1_no_longer_exists(step, line_id):
     response = line_ws.get(line_id)
