# -*- coding: utf-8 -*-

# Copyright (C) 2013 Avencall
#
# This program is free software: you can redistribute it and/or modify
# it under the terms of the GNU General Public License as published by
# the Free Software Foundation, either version 3 of the License, or
# (at your option) any later version.
#
# This program is distributed in the hope that it will be useful,
# but WITHOUT ANY WARRANTY; without even the implied warranty of
# MERCHANTABILITY or FITNESS FOR A PARTICULAR PURPOSE.  See the
# GNU General Public License for more details.
#
# You should have received a copy of the GNU General Public License
# along with this program.  If not, see <http://www.gnu.org/licenses/>

from hamcrest import assert_that, has_entry, has_entries, has_key, equal_to, \
    has_item, instance_of
from helpers import user_helper, user_ws
from lettuce import step, world


@step(u'Given there are no users')
def given_there_are_no_users(step):
    user_helper.delete_all()


@step(u'Given there are the following users:')
def given_there_are_the_following_users(step):
    user_helper.delete_all()
    for userinfo in step.hashes:
        user_helper.create_user(userinfo)


@step(u'When I ask for the list of users')
def when_i_ask_for_the_list_of_users(step):
    world.response = user_ws.all_users()


@step(u'When I ask for the user with id "([^"]*)"')
def when_i_ask_for_the_user_with_id_group1(step, userid):
    world.response = user_ws.get_user(userid)


@step(u'When I create an empty user')
def when_i_create_an_empty_user(step):
    world.response = user_ws.create_user({})


@step(u'When I create users with the following parameters:')
def when_i_create_users_with_the_following_parameters(step):
    for userinfo in step.hashes:
        world.response = user_ws.create_user(userinfo)


@step(u'When I update the user with id "([^"]*)" using the following parameters:')
def when_i_update_the_user_with_id_group1_using_the_following_parameters(step, userid):
    userinfo = _get_user_info(step.hashes)
    world.response = user_ws.update_user(userid, userinfo)


@step(u'When I delete the user with id "([^"]*)"')
def when_i_delete_the_user_with_id_group1(step, userid):
    world.response = user_ws.delete_user(userid)


@step(u'Then I get an empty list')
def then_i_get_an_empty_list(step):
    user_response = world.response.data
    assert_that(user_response, has_entry('total', 0))
    assert_that(user_response, has_entry('items', []))


<<<<<<< HEAD
@step(u'Then this user no longer has a line')
def then_this_user_no_longer_has_a_line(step):
    _check_line_features()
    _check_usersip()
    _check_extensions()
    _check_extenumbers()
=======
@step(u'Then I get a list with the following users:')
def then_i_get_a_list_with_the_following_users(step):
    user_response = world.response.data
    expected_users = step.hashes
>>>>>>> d204f3cc

    assert_that(user_response, has_key('items'))
    users = user_response['items']

    for expected_user, user in zip(expected_users, users):
        assert_that(user, has_entries(expected_user))


<<<<<<< HEAD
def _check_line_features():
    result = line_dao.find_line_id_by_user_id(world.userid)
    assert result is None


def _check_usersip():
    assert usersip_dao.get(world.usersipid) is None


def _check_extensions():
    assert extensions_dao.get_by_exten(world.number) is None


def _check_extenumbers():
    assert extenumber_dao.get_by_exten(world.number) is None


def _check_queuemembers():
    if hasattr(world, 'interface'):
        result = queue_member_dao.get_queue_members_for_queues()
        processed_result = [item.member_name for item in result if item.member_name == world.interface]
        assert processed_result == [], str(processed_result)


def _check_rightcallmembers():
    result = rightcall_member_dao.get_by_userid(world.userid)
    assert result == []


def _check_callfiltermember():
    result = callfilter_dao.get_callfiltermembers_by_userid(world.userid)
    assert result == []


def _check_dialaction():
    result = dialaction_dao.get_by_userid(world.userid)
    assert result == []


def _check_phonefunckey():
    result = phonefunckey_dao.get_by_userid(world.userid)
    assert result == []


def _check_schedulepath():
    result = schedule_dao.get_schedules_for_user(world.userid)
    assert result == []


def _check_contextmember():
    result = voicemail_dao.get_contextmember(world.voicemailid)
    assert result is None, result


def _check_voicemail():
    assert voicemail_dao.get(world.voicemailid) is None


@step(u'When I delete a non existing user')
def when_i_delete_a_non_existing_user(step):
    world.result = rest_users.delete_user(rest_users.generate_unexisting_id())


@step(u'Given there is a user "([^"]*)" member of the queue "([^"]*)"')
def given_there_is_a_user_member_of_the_queue(step, user, queue):
    world.userid, _, _ = rest_users.create_user_with_sip_line(user, '1000')
    world.interface = line_dao.get_interface_from_user_id(world.userid)
    queue_member_dao.add_user_to_queue(world.userid, queue)

=======
@step(u'Then I get a response with status "([^"]*)"')
def then_i_get_a_response_with_status_group1(step, status):
    status_code = int(status)
    assert_that(world.response.status, equal_to(status_code))
>>>>>>> d204f3cc


@step(u'Then I get a user with the following properties:')
def then_i_get_a_user_with_the_following_properties(step):
    user = world.response.data
    expected_user = _get_user_info(step.hashes)

    assert_that(user, has_entries(expected_user))


def _get_user_info(hashes):
    userinfo = hashes[0]

    if 'id' in userinfo:
        userinfo['id'] = int(userinfo['id'])

    return userinfo


@step(u'Then the created user has the following parameters:')
def then_the_created_user_has_the_following_parameters(step):
    userid = world.response.data['id']

    user = user_ws.get_user(userid).data
    expected_user = _get_user_info(step.hashes)

    assert_that(user, has_entries(expected_user))


@step(u'Then I get an error message "([^"]*)"')
def then_i_get_an_error_message_group1(step, error_message):
    assert_that(world.response.data, has_item(error_message))


@step(u'Then I get a response with a user id')
def then_i_get_a_response_with_a_user_id(step):
    assert_that(world.response.data, has_entry('id', instance_of(int)))


@step(u'Then the user with id "([^"]*)" no longer exists')
def then_the_user_with_id_group1_no_longer_exists(step, userid):
    response = user_ws.get_user(userid)
    assert_that(response.status, equal_to(404))<|MERGE_RESOLUTION|>--- conflicted
+++ resolved
@@ -72,19 +72,10 @@
     assert_that(user_response, has_entry('items', []))
 
 
-<<<<<<< HEAD
-@step(u'Then this user no longer has a line')
-def then_this_user_no_longer_has_a_line(step):
-    _check_line_features()
-    _check_usersip()
-    _check_extensions()
-    _check_extenumbers()
-=======
 @step(u'Then I get a list with the following users:')
 def then_i_get_a_list_with_the_following_users(step):
     user_response = world.response.data
     expected_users = step.hashes
->>>>>>> d204f3cc
 
     assert_that(user_response, has_key('items'))
     users = user_response['items']
@@ -93,82 +84,10 @@
         assert_that(user, has_entries(expected_user))
 
 
-<<<<<<< HEAD
-def _check_line_features():
-    result = line_dao.find_line_id_by_user_id(world.userid)
-    assert result is None
-
-
-def _check_usersip():
-    assert usersip_dao.get(world.usersipid) is None
-
-
-def _check_extensions():
-    assert extensions_dao.get_by_exten(world.number) is None
-
-
-def _check_extenumbers():
-    assert extenumber_dao.get_by_exten(world.number) is None
-
-
-def _check_queuemembers():
-    if hasattr(world, 'interface'):
-        result = queue_member_dao.get_queue_members_for_queues()
-        processed_result = [item.member_name for item in result if item.member_name == world.interface]
-        assert processed_result == [], str(processed_result)
-
-
-def _check_rightcallmembers():
-    result = rightcall_member_dao.get_by_userid(world.userid)
-    assert result == []
-
-
-def _check_callfiltermember():
-    result = callfilter_dao.get_callfiltermembers_by_userid(world.userid)
-    assert result == []
-
-
-def _check_dialaction():
-    result = dialaction_dao.get_by_userid(world.userid)
-    assert result == []
-
-
-def _check_phonefunckey():
-    result = phonefunckey_dao.get_by_userid(world.userid)
-    assert result == []
-
-
-def _check_schedulepath():
-    result = schedule_dao.get_schedules_for_user(world.userid)
-    assert result == []
-
-
-def _check_contextmember():
-    result = voicemail_dao.get_contextmember(world.voicemailid)
-    assert result is None, result
-
-
-def _check_voicemail():
-    assert voicemail_dao.get(world.voicemailid) is None
-
-
-@step(u'When I delete a non existing user')
-def when_i_delete_a_non_existing_user(step):
-    world.result = rest_users.delete_user(rest_users.generate_unexisting_id())
-
-
-@step(u'Given there is a user "([^"]*)" member of the queue "([^"]*)"')
-def given_there_is_a_user_member_of_the_queue(step, user, queue):
-    world.userid, _, _ = rest_users.create_user_with_sip_line(user, '1000')
-    world.interface = line_dao.get_interface_from_user_id(world.userid)
-    queue_member_dao.add_user_to_queue(world.userid, queue)
-
-=======
 @step(u'Then I get a response with status "([^"]*)"')
 def then_i_get_a_response_with_status_group1(step, status):
     status_code = int(status)
     assert_that(world.response.status, equal_to(status_code))
->>>>>>> d204f3cc
 
 
 @step(u'Then I get a user with the following properties:')
