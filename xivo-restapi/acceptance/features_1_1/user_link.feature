Feature: Link user with a line and extension

    Scenario: Create an empty link
        When I create an empty link
        Then I get a response with status "400"
        Then I get an error message "Missing parameters: user_id,line_id,extension_id"

    Scenario: Create a link with empty parameters
        When I create a link with the following invalid parameters:
            | user_id | extension_id | line_id |
            |         |              |         |
        Then I get a response with status "400"
        Then I get an error message "Invalid parameters: user_id must be integer,line_id must be integer,extension_id must be integer"

    Scenario: Create a link with invalid values
        When I create a link with the following invalid parameters:
            | user_id | extension_id | line_id |
            | asdf    | 1            | 2       |
        Then I get a response with status "400"
        Then I get an error message "Invalid parameters: user_id must be integer,line_id must be integer,extension_id must be integer"

    Scenario: Create a link with invalid parameters
        When I create the following links:
            | user_id | extension_id | line_id | invalid |
            | 3       | 1            | 2       | invalid |
        Then I get a response with status "400"
        Then I get an error message "Invalid parameters: invalid"

    Scenario: Create a link with a missing line id
        When I create the following links:
            | user_id | extension_id |
            | 1       | 2            |
        Then I get a response with status "400"
        Then I get an error message "Missing parameters: line_id"

    Scenario: Create link with an extension that doesn't exist
        Given I have no extensions
        Given I only have the following users:
            | id | firstname | lastname  |
            | 1  | Greg      | Sanderson |
        Given I only have the following lines:
            | id | context | protocol |
            | 10 | default | sip      |
        When I create the following links:
            | user_id | line_id | extension_id |
            | 1       | 10      | 100          |
        Then I get a response with status "400"
        Then I get an error message "Nonexistent parameters: extension_id 100 does not exist"

    Scenario: Create link with a line that doesn't exist
        Given I have no lines
        Given I only have the following users:
            | id | firstname | lastname  |
            | 1  | Greg      | Sanderson |
        Given I only have the following extensions:
            | id  | context | exten | type | typeval |
            | 100 | default | 1000  | user | 1       |
        When I create the following links:
            | user_id | line_id | extension_id |
            | 1       | 10      | 100          |
        Then I get a response with status "400"
        Then I get an error message "Nonexistent parameters: line_id 10 does not exist"

    Scenario: Create link with a user that doesn't exist
        Given I have no users
        Given I only have the following lines:
            | id | context | protocol |
            | 10 | default | sip      |
        Given I only have the following extensions:
            | id  | context | exten | type | typeval |
            | 100 | default | 1000  | user | 1       |
        When I create the following links:
            | user_id | line_id | extension_id |
            | 1       | 10      | 100          |
        Then I get a response with status "400"
        Then I get an error message "Nonexistent parameters: user_id 1 does not exist"

    Scenario: Create a link
        Given I only have the following users:
            | id | firstname | lastname  |
            | 1  | Greg      | Sanderson |
        Given I only have the following lines:
            | id | context | protocol |
            | 10 | default | sip      |
        Given I only have the following extensions:
            | id  | context | exten | type | typeval |
            | 100 | default | 1000  | user | 1       |
        When I create the following links:
            | user_id | line_id | extension_id |
            | 1       | 10      | 100          |
        Then I get a response with status "201"

        Then I get a response with a link to the "user_links" resource
        Then I get a response with a link to the "extensions" resource with id "100"
        Then I get a response with a link to the "lines" resource with id "10"
        Then I get a response with a link to the "users" resource with id "1"
        Then I get a header with a location for the "user_links" resource

    Scenario: Create a link in another context
        Given I only have the following users:
            | id  | firstname | lastname  |
            | 1   | Greg      | Sanderson |
        Given I only have the following lines:
            | id | context     | protocol |
            | 10 | statscenter | sip      |
        Given I only have the following extensions:
            | id  | context     | exten | type | typeval |
            | 100 | statscenter | 1000  | user | 1       |
<<<<<<< HEAD
        When I create a link with the following parameters:
=======
        When I create the following links:
>>>>>>> 3c611387
            | user_id | line_id | extension_id |
            | 1       | 10      | 100          |
        Then I get a response with status "201"
        Then I get a response with a link to the "user_links" resource
        Then I get a response with a link to the "extensions" resource with id "100"
        Then I get a response with a link to the "lines" resource with id "10"
        Then I get a response with a link to the "users" resource with id "1"
        Then I get a header with a location for the "user_links" resource

    Scenario: Associate 3 users to the same line/extension
        Given I only have the following lines:
            | id | context | protocol |
            | 10 | default | sip      |
        Given I only have the following extensions:
            | id  | context | exten | type | typeval |
            | 100 | default | 1000  | user | 1       |
        Given I only have the following users:
            | id | firstname | lastname  |
            | 1  | Salle     | Doctorant |
            | 2  | Greg      | Sanderson |
            | 3  | Roberto   | Da Silva  |
        When I create a link with the following parameters:
            | user_id | line_id | extension_id | main_user |
            | 1       | 10      | 100          | True      |
            | 2       | 10      | 100          | False     |
            | 3       | 10      | 100          | False     |
        Then I get a response with status "201"
        
        Then I see a user with infos:
            | fullname        | protocol | context | number |
            | Salle Doctorant | sip      | default | 1000   |
        When I edit the user "Salle" "Doctorant" without changing anything
        Then I see a user with infos:
            | fullname        | protocol | context | number |
            | Salle Doctorant | sip      | default | 1000   |
            
        Then I see a user with infos:
            | fullname       | protocol | context | number |
            | Greg Sanderson | sip      | default | 1000   |
        When I edit the user "Greg" "Sanderson" without changing anything
        Then I see a user with infos:
            | fullname       | protocol | context | number |
            | Greg Sanderson | sip      | default | 1000   |
        
        Then I see a user with infos:
            | fullname         | protocol | context | number |
            | Roberto Da Silva | sip      | default | 1000   |
        When I edit the user "Roberto" "Da Silva" without changing anything
        Then I see a user with infos:
            | fullname         | protocol | context | number |
            | Roberto Da Silva | sip      | default | 1000   |

    Scenario: Create a link with a provision device
        Given I only have the following users:
            | id | firstname | lastname  |
            | 1  | Greg      | Sanderson |
        Given I only have the following lines:
            | id | context | protocol | username | secret | num |
            | 10 | default | sip      | toto     | tata   | 1   |
        Given I only have the following extensions:
            | id  | context | exten | type | typeval |
            | 100 | default | 1000  | user | 1       |
        Given I only have the following devices:
            | id | ip       | mac               |
            | 20 | 10.0.0.1 | 00:00:00:00:00:00 |
        When I create the following links:
            | user_id | line_id | extension_id |
            | 1       | 10      | 100          |
        Then I get a response with status "201"

        Then I get a response with a link to the "user_links" resource
        Then I get a response with a link to the "extensions" resource with id "100"
        Then I get a response with a link to the "lines" resource with id "10"
        Then I get a response with a link to the "users" resource with id "1"
        Then I get a header with a location for the "user_links" resource
        
        When I provision my device with my line_id "10" and ip "10.0.0.1"
        Then the device "20" has been provisioned with a configuration:
            | display_name   | number | username | auth_username | password |
<<<<<<< HEAD
            | Greg Sanderson | 1000   | toto     | toto          | tata     |
=======
            | Greg Sanderson | 1000   | toto     | toto          | tata     |

    Scenario: Link 2 users to a line
        Given I only have the following users:
            | id  | firstname | lastname  |
            | 1   | Greg      | Sanderson |
            | 2   | Cédric    | Abunar    |
        Given I only have the following lines:
            | id | context     | protocol |
            | 10 | default     | sip      |
        Given I only have the following extensions:
            | id  | context | exten | type | typeval |
            | 100 | default | 1000  | user | 1       |

        When I create the following links:
            | user_id | line_id | extension_id |
            | 1       | 10      | 100          |
        Then I get a response with status "201"
        Then I get a response with a link to the "user_links" resource
        Then I get a response with the following link resources:
            | resource   | id  |
            | users      | 1   |
            | lines      | 10  |
            | extensions | 100 |

        When I create the following links:
            | user_id | line_id | extension_id |
            | 2       | 10      | 100          |
        Then I get a response with status "201"
        Then I get a response with a link to the "user_links" resource
        Then I get a response with the following link resources:
            | resource   | id  |
            | users      | 2   |
            | lines      | 10  |
            | extensions | 100 |

    Scenario: Link a user already associated to a line
        Given I only have the following users:
            | id  | firstname | lastname  |
            | 1   | Greg      | Sanderson |
        Given I only have the following lines:
            | id | context     | protocol |
            | 10 | default     | sip      |
        Given I only have the following extensions:
            | id  | context | exten | type | typeval |
            | 100 | default | 1000  | user | 1       |

        When I create the following links:
            | user_id | line_id | extension_id |
            | 1       | 10      | 100          |
        Then I get a response with status "201"
        When I create the following links:
            | user_id | line_id | extension_id |
            | 1       | 10      | 100          |
        Then I get a response with status "400"
        Then I get an error message "Invalid parameters: user is already associated to this line"

    Scenario: Provision a device for 2 users
        Given I only have the following users:
            | id  | firstname | lastname  |
            | 1   | Greg      | Sanderson |
            | 2   | Cédric    | Abunar    |
        Given I only have the following lines:
            | id | context     | protocol | username | secret | num |
            | 10 | default     | sip      | abc123   | def456 | 1   |
        Given I only have the following extensions:
            | id  | context | exten | type | typeval |
            | 100 | default | 1000  | user | 1       |
        Given I only have the following devices:
            | id | ip       | mac               |
            | 20 | 10.0.0.1 | 00:00:00:00:00:00 |
        When I create the following links:
            | user_id | line_id | extension_id |
            | 1       | 10      | 100          |
            | 2       | 10      | 100          |
        When I provision my device with my line_id "10" and ip "10.0.0.1"
        Then the device "20" has been provisioned with a configuration:
            | display_name   | number | username | auth_username | password |
            | Greg Sanderson | 1000   | abc123   | abc123        | def456   |

    Scenario: Link a second user after provisioning a device
        Given I only have the following users:
            | id  | firstname | lastname  |
            | 1   | Greg      | Sanderson |
            | 2   | Cédric    | Abunar    |
        Given I only have the following lines:
            | id | context     | protocol | username | secret | num |
            | 10 | default     | sip      | abc123   | def456 | 1   |
        Given I only have the following extensions:
            | id  | context | exten | type | typeval |
            | 100 | default | 1000  | user | 1       |
        Given I only have the following devices:
            | id | ip       | mac               |
            | 20 | 10.0.0.1 | 00:00:00:00:00:00 |

        When I create the following links:
            | user_id | line_id | extension_id |
            | 1       | 10      | 100          |
        Then I get a response with status "201"
        When I provision my device with my line_id "10" and ip "10.0.0.1"
        Then the device "20" has been provisioned with a configuration:
            | display_name   | number | username | auth_username | password |
            | Greg Sanderson | 1000   | abc123   | abc123        | def456   |

        When I create the following links:
            | user_id | line_id | extension_id |
            | 2       | 10      | 100          |
        Then I get a response with status "201"
        Then the device "20" has been provisioned with a configuration:
            | display_name   | number | username | auth_username | password |
            | Greg Sanderson | 1000   | abc123   | abc123        | def456   |
>>>>>>> 3c611387
<|MERGE_RESOLUTION|>--- conflicted
+++ resolved
@@ -106,11 +106,7 @@
         Given I only have the following extensions:
             | id  | context     | exten | type | typeval |
             | 100 | statscenter | 1000  | user | 1       |
-<<<<<<< HEAD
-        When I create a link with the following parameters:
-=======
-        When I create the following links:
->>>>>>> 3c611387
+        When I create the following links:
             | user_id | line_id | extension_id |
             | 1       | 10      | 100          |
         Then I get a response with status "201"
@@ -190,9 +186,6 @@
         When I provision my device with my line_id "10" and ip "10.0.0.1"
         Then the device "20" has been provisioned with a configuration:
             | display_name   | number | username | auth_username | password |
-<<<<<<< HEAD
-            | Greg Sanderson | 1000   | toto     | toto          | tata     |
-=======
             | Greg Sanderson | 1000   | toto     | toto          | tata     |
 
     Scenario: Link 2 users to a line
@@ -303,5 +296,4 @@
         Then I get a response with status "201"
         Then the device "20" has been provisioned with a configuration:
             | display_name   | number | username | auth_username | password |
-            | Greg Sanderson | 1000   | abc123   | abc123        | def456   |
->>>>>>> 3c611387
+            | Greg Sanderson | 1000   | abc123   | abc123        | def456   |