Feature: Devices

    Scenario: Create a device with no parameters
        When I create an empty device
        Then I get a response with status "201"
        Then I get a response with a device id
        Then I get a header with a location for the "devices" resource
        Then I get a response with a link to the "devices" resource

    Scenario: Create a device with one parameter
        When I create the following devices:
            | ip       |
            | 10.0.0.1 |
        Then I get a response with status "201"
        Then I get a response with a device id
        Then I get a header with a location for the "devices" resource
        Then I get a response with a link to the "devices" resource
        Then the device has the following parameters:
            | ip       |
            | 10.0.0.1 |

    Scenario: Create a device with an invalid ip address
        When I create the following devices:
            | ip           | mac               |
            | 10.389.34.21 | 00:11:22:33:44:50 |
        Then I get a response with status "400"
        Then I get an error message "Invalid parameters: ip"
        When I create the following devices:
            | ip            | mac               |
            | 1024.34.34.21 | 00:11:22:33:44:50 |
        Then I get a response with status "400"
        Then I get an error message "Invalid parameters: ip"

    Scenario: Create a device with an invalid mac address
        When I create the following devices:
            | ip       | mac               |
            | 10.0.0.1 | ZZ:11:22:33:44:50 |
        Then I get a response with status "400"
        Then I get an error message "Invalid parameters: mac"
        When I create the following devices:
            | ip       | mac                |
            | 10.0.0.1 | 00:11:22:DF5:44:50 |
        Then I get a response with status "400"
        Then I get an error message "Invalid parameters: mac"
        When I create the following devices:
            | ip       | mac            |
            | 10.0.0.1 | 11:22:33:44:50 |
        Then I get a response with status "400"
        Then I get an error message "Invalid parameters: mac"

    Scenario: Create a device with ip and mac
        Given there are no devices with mac "00:11:22:33:44:51"
        When I create the following devices:
            | ip       | mac               |
            | 10.0.0.1 | 00:11:22:33:44:51 |
        Then I get a response with status "201"
        Then I get a response with a device id
        Then I get a header with a location for the "devices" resource
        Then I get a response with a link to the "devices" resource
        Then the device has the following parameters:
            | ip       | mac               |
            | 10.0.0.1 | 00:11:22:33:44:51 |

    Scenario: Create 2 devices with same mac
        Given there are no devices with mac "00:11:22:33:44:52"
        When I create the following devices:
            | ip       | mac               |
            | 10.0.0.2 | 00:11:22:33:44:52 |
        Then I get a response with status "201"
        When I create the following devices:
            | ip       | mac               |
            | 10.0.0.3 | 00:11:22:33:44:52 |
        Then I get a response with status "400"
        Then I get an error message "device 00:11:22:33:44:52 already exists"

    Scenario: Create 2 devices with the same ip address
        Given there are no devices with mac "00:11:22:33:44:53"
        Given there are no devices with mac "00:11:22:33:44:54"
        When I create the following devices:
            | ip       | mac               |
            | 10.0.0.4 | 00:11:22:33:44:53 |
        Then I get a response with status "201"
        When I create the following devices:
            | ip       | mac               |
            | 10.0.0.4 | 00:11:22:33:44:54 |
        Then I get a response with status "201"

    Scenario: Create a device with a plugin that doesn't exist
        Given there are no devices with mac "00:11:22:33:44:55" 
        When I create the following devices:
            | ip       | mac               | plugin                   |
            | 10.0.0.5 | 00:11:22:33:44:55 | mysuperduperplugin-1.2.3 |
        Then I get a response with status "400"
        Then I get an error message "Nonexistent parameters: plugin mysuperduperplugin-1.2.3 does not exist"

    Scenario: Create a device with a plugin
        Given there are no devices with mac "00:11:22:33:44:56"
        Given the plugin "null" is installed
        When I create the following devices:
            | ip       | mac               | plugin |
            | 10.0.0.6 | 00:11:22:33:44:56 | null   |
        Then I get a response with status "201"
        Then I get a response with a device id
        Then I get a header with a location for the "devices" resource
        Then I get a response with a link to the "devices" resource
        Then the device has the following parameters:
            | ip       | mac               | plugin |
            | 10.0.0.6 | 00:11:22:33:44:56 | null   |

    Scenario: Create a device with a config template that doesn't exist
        When I create a device using the device template id "mysuperduperdevicetemplate"
        Then I get a response with status "400"
        Then I get an error message "Nonexistent parameters: template_id mysuperduperdevicetemplate does not exist"

    Scenario: Create a device with a config template
        Given there exists the following device templates:
            | id       | label        |
            | abcd1234 | testtemplate |
        When I create a device using the device template id "abcd1234"
        Then I get a response with status "201"
        Then I get a response with a device id
        Then I get a header with a location for the "devices" resource
        Then I get a response with a link to the "devices" resource
        Then the device has the following parameters:
            | template_id |
            | abcd1234    |

<<<<<<< HEAD
    Scenario: Synchronize a device
        Given there are no devices with id "123"
        Given there are no devices with mac "00:00:00:00:aa:01"
        Given I have the following devices:
          | id  | ip             | mac               |
          | 123 | 192.168.32.197 | 00:00:00:00:aa:01 |
        When I synchronize the device "123" from restapi
        Then I see in the log file device "123" synchronized
        
=======
    Scenario: Create a device with all parameters
        Given there are no devices with mac "00:11:22:33:44:57"
        Given the plugin "null" is installed
        Given there exists the following device templates:
            | id         | label        |
            | mytemplate | testtemplate |
        When I create the following devices:
            | ip       | mac               | plugin | model     | vendor     | version | template_id |
            | 10.0.0.1 | 00:11:22:33:44:55 | null   | nullmodel | nullvendor | 1.0     | mytemplate  |
        Then I get a response with status "201"
        Then I get a response with a device id
        Then I get a header with a location for the "devices" resource
        Then I get a response with a link to the "devices" resource
        Then the device has the following parameters:
            | ip       | mac               | plugin | model     | vendor     | version | template_id |
            | 10.0.0.1 | 00:11:22:33:44:55 | null   | nullmodel | nullvendor | 1.0     | mytemplate  |

    Scenario: Get a device that doesn't exist
        Given there are no devices with id "1234567890abcdefghij1234567890ab"
        When I go get the device with id "1234567890abcdefghij1234567890ab"
        Then I get a response with status "404"

    Scenario: Get a device that exists
        Given there exists the following device templates:
            | id         | label       |
            | mytemplate | My Template |
        Given the plugin "null" is installed
        Given I have the following devices:
            | ip       | mac               | plugin | model     | vendor     | version | template_id |
            | 10.0.0.1 | 00:11:22:33:44:55 | null   | nullmodel | nullvendor | 1.0     | mytemplate  |
        When I go get the device with mac "00:11:22:33:44:55" using its id
        Then I get a response with status "200"
        Then I get a response with a link to the "devices" resource
        Then the device has the following parameters:
            | ip       | mac               | plugin | model     | vendor     | version | template_id |
            | 10.0.0.1 | 00:11:22:33:44:55 | null   | nullmodel | nullvendor | 1.0     | mytemplate  |

    Scenario: Device list with minimum 2 devices
        Given there exists the following device templates:
            | id         | label       |
            | mytemplate | My Template |
        Given the plugin "null" is installed
        Given I have the following devices:
            | ip       | mac               | plugin | model     | vendor     | version | template_id         |
            | 10.0.0.1 | 00:11:22:33:44:55 | null   | nullmodel | nullvendor | 1.0     | mytemplate          |
            | 10.0.0.2 | 00:11:22:33:44:56 | null   | nullmodel | nullvendor | 1.0     | defaultconfigdevice |
        When I request the list of devices
        Then I get a response with status "200"
        Then I get a list containing the following devices:
            | ip       | mac               | plugin | model     | vendor     | version | template_id         |
            | 10.0.0.1 | 00:11:22:33:44:55 | null   | nullmodel | nullvendor | 1.0     | mytemplate          |
            | 10.0.0.2 | 00:11:22:33:44:56 | null   | nullmodel | nullvendor | 1.0     | defaultconfigdevice |
        Then the list contains the same number of devices as on the provisioning server

    Scenario: Sorted device list
        Given there exists the following device templates:
            | id         | label       |
            | mytemplate | My Template |
        Given the plugin "null" is installed
        Given I have the following devices:
            | ip       | mac               | plugin | model     | vendor     | version | template_id         |
            | 10.0.0.1 | 22:11:22:33:44:55 | null   | nullmodel | nullvendor | 1.0     | mytemplate          |
            | 10.0.0.2 | aa:11:22:33:44:56 | null   | nullmodel | nullvendor | 1.0     | defaultconfigdevice |
            | 10.0.0.3 | 00:11:22:33:44:56 | null   | nullmodel | nullvendor | 1.0     | defaultconfigdevice |
        When I request a list of devices with the following query parameters:
            | order | direction |
            | ip    | desc      |
        Then I get a response with status "200"
        Then I get a list of devices in the following order:
            | ip       | mac               | plugin | model     | vendor     | version | template_id         |
            | 10.0.0.3 | 00:11:22:33:44:56 | null   | nullmodel | nullvendor | 1.0     | defaultconfigdevice |
            | 10.0.0.2 | aa:11:22:33:44:56 | null   | nullmodel | nullvendor | 1.0     | defaultconfigdevice |
            | 10.0.0.1 | 22:11:22:33:44:55 | null   | nullmodel | nullvendor | 1.0     | mytemplate          |
        When I request a list of devices with the following query parameters:
            | order | direction |
            | mac   | asc       |
        Then I get a response with status "200"
        Then I get a list of devices in the following order:
            | ip       | mac               | plugin | model     | vendor     | version | template_id         |
            | 10.0.0.3 | 00:11:22:33:44:56 | null   | nullmodel | nullvendor | 1.0     | defaultconfigdevice |
            | 10.0.0.1 | 22:11:22:33:44:55 | null   | nullmodel | nullvendor | 1.0     | mytemplate          |
            | 10.0.0.2 | aa:11:22:33:44:56 | null   | nullmodel | nullvendor | 1.0     | defaultconfigdevice |

    Scenario: Paginated device list
        Given I only have 15 devices
        When I request a list of devices with the following query parameters:
            | limit |
            | 10    |
        Then I get a response with status "200"
        Then I get a list with 10 devices
        When I request a list of devices with the following query parameters:
            | limit | skip |
            | 10    | 10   |
        Then I get a response with status "200"
        Then I get a list with 5 devices

    Scenario: Device list ordered and paginated
        Given there exists the following device templates:
            | id         | label       |
            | mytemplate | My Template |
        Given the plugin "null" is installed
        Given I have the following devices:
            | ip       | mac               | plugin | model     | vendor     | version | template_id         |
            | 10.0.0.1 | 22:11:22:33:44:55 | null   | nullmodel | nullvendor | 1.0     | mytemplate          |
            | 10.0.0.2 | aa:11:22:33:44:56 | null   | nullmodel | nullvendor | 1.0     | defaultconfigdevice |
            | 10.0.0.3 | 00:11:22:33:44:56 | null   | nullmodel | nullvendor | 1.0     | defaultconfigdevice |
        When I request a list of devices with the following query parameters:
            | order | direction | limit | skip |
            | ip    | desc      | 2     | 1    |
        Then I get a response with status "200"
        Then I get a list of devices in the following order:
            | ip       | mac               | plugin | model     | vendor     | version | template_id         |
            | 10.0.0.2 | aa:11:22:33:44:56 | null   | nullmodel | nullvendor | 1.0     | defaultconfigdevice |
            | 10.0.0.1 | 22:11:22:33:44:55 | null   | nullmodel | nullvendor | 1.0     | mytemplate          |
>>>>>>> 31942f6b
<|MERGE_RESOLUTION|>--- conflicted
+++ resolved
@@ -125,7 +125,6 @@
             | template_id |
             | abcd1234    |
 
-<<<<<<< HEAD
     Scenario: Synchronize a device
         Given there are no devices with id "123"
         Given there are no devices with mac "00:00:00:00:aa:01"
@@ -134,8 +133,7 @@
           | 123 | 192.168.32.197 | 00:00:00:00:aa:01 |
         When I synchronize the device "123" from restapi
         Then I see in the log file device "123" synchronized
-        
-=======
+
     Scenario: Create a device with all parameters
         Given there are no devices with mac "00:11:22:33:44:57"
         Given the plugin "null" is installed
@@ -249,5 +247,4 @@
         Then I get a list of devices in the following order:
             | ip       | mac               | plugin | model     | vendor     | version | template_id         |
             | 10.0.0.2 | aa:11:22:33:44:56 | null   | nullmodel | nullvendor | 1.0     | defaultconfigdevice |
-            | 10.0.0.1 | 22:11:22:33:44:55 | null   | nullmodel | nullvendor | 1.0     | mytemplate          |
->>>>>>> 31942f6b
+            | 10.0.0.1 | 22:11:22:33:44:55 | null   | nullmodel | nullvendor | 1.0     | mytemplate          |