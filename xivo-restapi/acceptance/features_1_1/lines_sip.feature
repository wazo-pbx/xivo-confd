Feature: SIP Lines

    Scenario: Create an empty SIP line
        When I create an empty SIP line
        Then I get a response with status "400"
        Then I get an error message "Missing parameters: context"

    Scenario: Create a line with an empty context
        When I create a line_sip with the following parameters:
            | context |
            |         |
        Then I get a response with status "400"
        Then I get an error message "Invalid parameters: context cannot be empty"

    Scenario: Create a line with a context that doesn't exist
        When I create a line_sip with the following parameters:
            | context           |
            | superdupercontext |
        Then I get a response with status "400"
        Then I get an error message "Invalid parameters: context superdupercontext does not exist"

    Scenario: Create a line with invalid parameters
        When I create a line_sip with the following parameters:
            | context | invalidparameter |
            | default | invalidvalue     |
        Then I get a response with status "400"
        Then I get an error message "Invalid parameters: invalidparameter"

    Scenario: Create a line with a context
        When I create a line_sip with the following parameters:
            | context |
            | default |
        Then I get a response with status "201"
        Then I get a response with an id
        Then I get a response with a link to the "lines" resource
        Then I get a header with a location for the "lines" resource

    Scenario: Create a line with an internal context other than default
        Given I have an internal context named "mycontext"
        When I create a line_sip with the following parameters:
            | context     |
            | mycontext   |
        Then I get a response with status "201"
        Then I get a response with an id
        Then I get a response with a link to the "lines" resource
        Then I get a header with a location for the "lines" resource

    Scenario: Create 2 lines in same context
        When I create a line_sip with the following parameters:
            | context |
            | default |
        Then I get a response with status "201"
        When I create a line_sip with the following parameters:
            | context |
            | default |
        Then I get a response with status "201"

    Scenario: Editing a line_sip that doesn't exist
        Given I have no lines
        When I update the line_sip with id "1" using the following parameters:
          | username |
          | toto     |
        Then I get a response with status "404"

    Scenario: Editing a line_sip with parameters that don't exist
        Given I only have the following lines:
<<<<<<< HEAD
          | id | username | context |
          | 1  | toto     | default |
=======
          | id | username | context | protocol |
          | 1  | toto     | default | sip      |
>>>>>>> a0368bbf
        When I update the line_sip with id "1" using the following parameters:
          | unexisting_field |
          | unexisting value |
        Then I get a response with status "400"
        Then I get an error message "Invalid parameters: unexisting_field"

    Scenario: Editing the username of a line_sip
        Given I only have the following lines:
<<<<<<< HEAD
          | id | username | context |
          | 1  | toto     | default |
        When I update the line_sip with id "1" using the following parameters:
          | username |
          | tata  |
=======
          | id | username | context | protocol |
          | 1  | toto     | default | sip      |
        When I update the line_sip with id "1" using the following parameters:
          | username |
          | tata     |
>>>>>>> a0368bbf
        Then I get a response with status "204"
        When I ask for the line_sip with id "1"
        Then I have a line_sip with the following parameters:
          | id | username | context |
          | 1  | tata     | default |

    Scenario: Editing the context of a line_sip
        Given I only have the following lines:
<<<<<<< HEAD
          | id | username | context |
          | 1  | toto     | default |
        Given I have the following context:
          | name | numberbeg | numberend |
          | lolo | 1000      | 1999      |
        When I update the line_sip with id "1" using the following parameters:
          | context |
          | lolo    |
        Then I get a response with status "204"
        When I ask for the line_sip with id "1"
        Then I have a line_sip with the following parameters:
          | id | username | context |
          | 1  | toto     | lolo    |

    Scenario: Editing the callerid of a line
        Given I only have the following lines:
          | id | username | context | callerid   |
          | 1  | toto     | default | Super Toto |
=======
          | id | username | context | protocol |
          | 1  | toto     | default | sip      |
        Given I have the following context:
            | name | numberbeg | numberend |
            | lolo | 1000      | 1999      |
        When I update the line_sip with id "1" using the following parameters:
            | context |
            | lolo    |
        Then I get a response with status "204"
        When I ask for the line_sip with id "1"
        Then I have a line_sip with the following parameters:
            | id | username | context |
            | 1  | toto     | lolo    |

    Scenario: Editing a line_sip with a context that doesn't exist
        Given I only have the following lines:
          | id | username | context | protocol |
          | 1  | toto     | default | sip      |
        Given I have the following context:
          | name | numberbeg | numberend |
          | lolo | 1000      | 1999      |
        When I update the line_sip with id "1" using the following parameters:
          | context             |
          | mysuperdupercontext |
        Then I get a response with status "400"
        Then I get an error message "Invalid parameters: context mysuperdupercontext does not exist"

    Scenario: Editing the callerid of a line
        Given I only have the following lines:
          | id | username | context | callerid   | protocol |
          | 1  | toto     | default | Super Toto | sip      |
>>>>>>> a0368bbf
        Given I have the following context:
          | name | numberbeg | numberend |
          | lolo | 1000      | 1999      |
        When I update the line_sip with id "1" using the following parameters:
          | callerid  |
          | Mega Toto |
        Then I get a response with status "204"
        When I ask for the line_sip with id "1"
        Then I have a line_sip with the following parameters:
          | id | username | context | callerid  |
<<<<<<< HEAD
          | 1  | toto     | lolo    | Mega Toto |

    Scenario: Editing the username, context, callerid of a line_sip
        Given I only have the following lines:
          | id | username | context | callerid   |
          | 1  | titi     | default | Super Toto |
=======
          | 1  | toto     | default | Mega Toto |

    Scenario: Editing the username, context, callerid of a line_sip
        Given I only have the following lines:
          | id | username | context | callerid   | protocol |
          | 1  | titi     | default | Super Toto | sip      |
>>>>>>> a0368bbf
        Given I have the following context:
          | name   | numberbeg | numberend |
          | patate | 1000      | 1999      |
        When I update the line_sip with id "1" using the following parameters:
          | username | context | callerid   |
          | titi     | patate  | Petit Toto |
        Then I get a response with status "204"
        When I ask for the line_sip with id "1"
        Then I have a line_sip with the following parameters:
          | id | username | context | callerid   |
          | 1  | titi     | patate  | Petit Toto |
<<<<<<< HEAD
          
=======
          
    Scenario: Delete a line that doesn't exist
        Given I have no lines
        When I delete line sip "10"
        Then I get a response with status "404"

    Scenario: Delete a line
        Given I only have the following lines:
            | id | context | protocol |
            | 10 | default | sip      |
        When I delete line sip "10"
        Then I get a response with status "204"
        Then the line sip "10" no longer exists
        Then the line "10" no longer exists
>>>>>>> a0368bbf
<|MERGE_RESOLUTION|>--- conflicted
+++ resolved
@@ -32,8 +32,8 @@
             | default |
         Then I get a response with status "201"
         Then I get a response with an id
-        Then I get a response with a link to the "lines" resource
-        Then I get a header with a location for the "lines" resource
+        Then I get a response with a link to the "lines_sip" resource
+        Then I get a header with a location for the "lines_sip" resource
 
     Scenario: Create a line with an internal context other than default
         Given I have an internal context named "mycontext"
@@ -42,8 +42,8 @@
             | mycontext   |
         Then I get a response with status "201"
         Then I get a response with an id
-        Then I get a response with a link to the "lines" resource
-        Then I get a header with a location for the "lines" resource
+        Then I get a response with a link to the "lines_sip" resource
+        Then I get a header with a location for the "lines_sip" resource
 
     Scenario: Create 2 lines in same context
         When I create a line_sip with the following parameters:
@@ -64,13 +64,8 @@
 
     Scenario: Editing a line_sip with parameters that don't exist
         Given I only have the following lines:
-<<<<<<< HEAD
-          | id | username | context |
-          | 1  | toto     | default |
-=======
           | id | username | context | protocol |
           | 1  | toto     | default | sip      |
->>>>>>> a0368bbf
         When I update the line_sip with id "1" using the following parameters:
           | unexisting_field |
           | unexisting value |
@@ -79,19 +74,11 @@
 
     Scenario: Editing the username of a line_sip
         Given I only have the following lines:
-<<<<<<< HEAD
-          | id | username | context |
-          | 1  | toto     | default |
-        When I update the line_sip with id "1" using the following parameters:
-          | username |
-          | tata  |
-=======
           | id | username | context | protocol |
           | 1  | toto     | default | sip      |
         When I update the line_sip with id "1" using the following parameters:
           | username |
           | tata     |
->>>>>>> a0368bbf
         Then I get a response with status "204"
         When I ask for the line_sip with id "1"
         Then I have a line_sip with the following parameters:
@@ -100,26 +87,6 @@
 
     Scenario: Editing the context of a line_sip
         Given I only have the following lines:
-<<<<<<< HEAD
-          | id | username | context |
-          | 1  | toto     | default |
-        Given I have the following context:
-          | name | numberbeg | numberend |
-          | lolo | 1000      | 1999      |
-        When I update the line_sip with id "1" using the following parameters:
-          | context |
-          | lolo    |
-        Then I get a response with status "204"
-        When I ask for the line_sip with id "1"
-        Then I have a line_sip with the following parameters:
-          | id | username | context |
-          | 1  | toto     | lolo    |
-
-    Scenario: Editing the callerid of a line
-        Given I only have the following lines:
-          | id | username | context | callerid   |
-          | 1  | toto     | default | Super Toto |
-=======
           | id | username | context | protocol |
           | 1  | toto     | default | sip      |
         Given I have the following context:
@@ -151,7 +118,6 @@
         Given I only have the following lines:
           | id | username | context | callerid   | protocol |
           | 1  | toto     | default | Super Toto | sip      |
->>>>>>> a0368bbf
         Given I have the following context:
           | name | numberbeg | numberend |
           | lolo | 1000      | 1999      |
@@ -162,21 +128,12 @@
         When I ask for the line_sip with id "1"
         Then I have a line_sip with the following parameters:
           | id | username | context | callerid  |
-<<<<<<< HEAD
-          | 1  | toto     | lolo    | Mega Toto |
-
-    Scenario: Editing the username, context, callerid of a line_sip
-        Given I only have the following lines:
-          | id | username | context | callerid   |
-          | 1  | titi     | default | Super Toto |
-=======
           | 1  | toto     | default | Mega Toto |
 
     Scenario: Editing the username, context, callerid of a line_sip
         Given I only have the following lines:
           | id | username | context | callerid   | protocol |
           | 1  | titi     | default | Super Toto | sip      |
->>>>>>> a0368bbf
         Given I have the following context:
           | name   | numberbeg | numberend |
           | patate | 1000      | 1999      |
@@ -188,9 +145,6 @@
         Then I have a line_sip with the following parameters:
           | id | username | context | callerid   |
           | 1  | titi     | patate  | Petit Toto |
-<<<<<<< HEAD
-          
-=======
           
     Scenario: Delete a line that doesn't exist
         Given I have no lines
@@ -204,5 +158,4 @@
         When I delete line sip "10"
         Then I get a response with status "204"
         Then the line sip "10" no longer exists
-        Then the line "10" no longer exists
->>>>>>> a0368bbf
+        Then the line "10" no longer exists