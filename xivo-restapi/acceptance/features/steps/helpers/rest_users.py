--- conflicted
+++ resolved
@@ -74,11 +74,10 @@
         return self.ws_utils.rest_put(RestAPIConfig.XIVO_USERS_SERVICE_PATH + "/%d" % userid,
                                       data)
 
-<<<<<<< HEAD
     def voicemail_from_user(self, userid):
         voicemailid = user_dao.get(userid).voicemailid
         return voicemail_dao.get(voicemailid)
-=======
+
     def generate_unexisting_id(self):
         generated_id = random.randint(100, 9999)
         id_exists = True
@@ -92,5 +91,4 @@
         return generated_id
 
     def delete_user_from_db(self, userid):
-        user_dao.delete(userid)
->>>>>>> 13d95b58
+        user_dao.delete(userid)