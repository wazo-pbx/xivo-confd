--- conflicted
+++ resolved
@@ -20,23 +20,14 @@
 from xivo_dao import user_dao, voicemail_dao
 from xivo_dao.alchemy.userfeatures import UserFeatures
 from xivo_dao.alchemy.voicemail import Voicemail
-import re
+from acceptance.features.steps.voicemails_steps import given_there_is_a_voicemail_with_fullname_group1_and_with_number_group2
+from acceptance.features.steps.helpers.rest_voicemail import RestVoicemail
 
-re.UNICODE = True
 result = None
 rest_users = RestUsers()
 
 
-<<<<<<< HEAD
-@step(u'Given there is no user')
-def given_there_is_no_user(step):
-    user_dao.delete_all()
-
-
 @step('Given there is a user "([^"]*)"$')
-=======
-@step(u'Given there is a user "([^"]*)"')
->>>>>>> 13d95b58
 def given_there_is_a_user_group1(step, fullname):
     if(rest_users.id_from_fullname(fullname) is None):
         (firstname, lastname) = rest_users.decompose_fullname(fullname)
@@ -138,21 +129,15 @@
     result = rest_users.update_user_with_field(userid, field, value)
 
 
-<<<<<<< HEAD
 @step(u'Given there is a user "([^"]*)" with a voicemail')
 def given_there_is_a_user_group1_with_a_voicemail(step, fullname):
-    voicemail = Voicemail()
-    voicemail.fullname = fullname
-    voicemail.mailbox = "123"
-    voicemail.context = "default"
-    voicemail_dao.add(voicemail)
-    (firstname, lastname) = rest_users.decompose_fullname(fullname)
-    user = UserFeatures()
-    user.firstname = firstname
-    user.lastname = lastname
-    user.description = 'description'
-    user.voicemailid = voicemail.uniqueid
-    user_dao.add_user(user)
+    given_there_is_a_user_group1(step, fullname)
+    userid = rest_users.id_from_fullname(fullname)
+    user = user_dao.get(userid)
+    if(user.voicemailid is None):
+        given_there_is_a_voicemail_with_fullname_group1_and_with_number_group2(step, fullname, '123')
+        voicemailid = voicemail_dao.id_from_mailbox('123', 'default')
+        user_dao.update(user.id, {'voicemailid': voicemailid})
 
 
 @step(u'When I update the user "([^"]*)" with a first name "([^"]*)" and a last name "([^"]*)"')
@@ -168,7 +153,8 @@
     assert userid != None and userid > 0
     voicemail = rest_users.voicemail_from_user(userid)
     assert voicemail.fullname == voicemail_fullname
-=======
+
+
 @step(u'When I ask for a user with a non existing id')
 def when_i_ask_for_a_user_with_a_non_existing_id(step):
     global result
@@ -184,5 +170,4 @@
 @step(u'Then I delete the user "([^"]*)" from the database')
 def then_i_delete_the_user_group1_from_the_database(step, fullname):
     userid = rest_users.id_from_fullname(fullname)
-    rest_users.delete_user_from_db(userid)
->>>>>>> 13d95b58
+    rest_users.delete_user_from_db(userid)