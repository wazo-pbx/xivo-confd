# -*- coding: utf-8 -*-

# Copyright (C) 2013 Avencall
#
# This program is free software: you can redistribute it and/or modify
# it under the terms of the GNU General Public License as published by
# the Free Software Foundation, either version 3 of the License, or
# (at your option) any later version.
#
# This program is distributed in the hope that it will be useful,
# but WITHOUT ANY WARRANTY; without even the implied warranty of
# MERCHANTABILITY or FITNESS FOR A PARTICULAR PURPOSE.  See the
# GNU General Public License for more details.
#
# You should have received a copy of the GNU General Public License
# along with this program.  If not, see <http://www.gnu.org/licenses/>

from xivo_dao import user_dao
from xivo_dao.mapping_alchemy_sdm.user_mapping import UserMapping
from xivo_restapi.restapi_config import RestAPIConfig
from xivo_restapi.services.utils.exceptions import NoSuchElementException
from xivo_restapi.services.voicemail_management import VoicemailManagement
import logging

data_access_logger = logging.getLogger(RestAPIConfig.DATA_ACCESS_LOGGERNAME)


class UserManagement:

    def __init__(self):
        self.user_mapping = UserMapping()
        self.voicemail_manager = VoicemailManagement()

    def get_all_users(self):
        users = user_dao.get_all()
        return_list = []
        for user in users:
            return_list.append(self.user_mapping.alchemy_to_sdm(user))
        return return_list

    def get_user(self, userid):
        try:
            user = user_dao.get(userid)
            return self.user_mapping.alchemy_to_sdm(user)
        except LookupError:
            raise NoSuchElementException("No such user")

    def create_user(self, user):
        data_access_logger.info("Creating a user with the data %s." % user.todict())
        if(user.description is None):
            user.description = ''
        user_interne = self.user_mapping.sdm_to_alchemy(user)
        user_dao.add_user(user_interne)

    def edit_user(self, userid, data):
        data_access_logger.info("Editing the user of id %s with data %s."
                                % (userid, data))
        alchemy_data = self.user_mapping.sdm_to_alchemy_dict(data)
        updated_rows = user_dao.update(userid, alchemy_data)
        if(updated_rows == 0):
<<<<<<< HEAD
            raise NoSuchElementException("No such user")
        if('lastname' not in data and 'firstname' not in data):
            return
        voicemailid = user_dao.get(userid).voicemailid
        if(voicemailid is not None):
            fullname = user_dao.get(userid).fullname
            self.voicemail_manager.edit_voicemail(voicemailid, {'fullname': fullname})

    def delete_user(self, userid):
        data_access_logger.info("Deleting the user of id %s." % userid)
        result = user_dao.delete(userid)
        if(result == 0):
=======
>>>>>>> 13d95b58
            raise NoSuchElementException("No such user")<|MERGE_RESOLUTION|>--- conflicted
+++ resolved
@@ -58,19 +58,10 @@
         alchemy_data = self.user_mapping.sdm_to_alchemy_dict(data)
         updated_rows = user_dao.update(userid, alchemy_data)
         if(updated_rows == 0):
-<<<<<<< HEAD
             raise NoSuchElementException("No such user")
         if('lastname' not in data and 'firstname' not in data):
             return
         voicemailid = user_dao.get(userid).voicemailid
         if(voicemailid is not None):
             fullname = user_dao.get(userid).fullname
-            self.voicemail_manager.edit_voicemail(voicemailid, {'fullname': fullname})
-
-    def delete_user(self, userid):
-        data_access_logger.info("Deleting the user of id %s." % userid)
-        result = user_dao.delete(userid)
-        if(result == 0):
-=======
->>>>>>> 13d95b58
-            raise NoSuchElementException("No such user")+            self.voicemail_manager.edit_voicemail(voicemailid, {'fullname': fullname})