# -*- coding: utf-8 -*-

# Copyright (C) 2013 Avencall
#
# This program is free software: you can redistribute it and/or modify
# it under the terms of the GNU General Public License as published by
# the Free Software Foundation, either version 3 of the License, or
# (at your option) any later version.
#
# This program is distributed in the hope that it will be useful,
# but WITHOUT ANY WARRANTY; without even the implied warranty of
# MERCHANTABILITY or FITNESS FOR A PARTICULAR PURPOSE.  See the
# GNU General Public License for more details.
#
# You should have received a copy of the GNU General Public License
# along with this program.  If not, see <http://www.gnu.org/licenses/>

from mock import Mock, call
from xivo_dao import user_dao
from xivo_dao.alchemy.userfeatures import UserFeatures
from xivo_dao.service_data_model.user_sdm import UserSdm
from xivo_restapi.services.user_management import UserManagement
from xivo_restapi.services.utils.exceptions import NoSuchElementException
import unittest
from xivo_dao.mapping_alchemy_sdm.user_mapping import UserMapping
import copy
from xivo_restapi.services.voicemail_management import VoicemailManagement


class TestUserManagement(unittest.TestCase):

    def setUp(self):
        self._userManager = UserManagement()
        self.user_mapping = Mock(UserMapping)
        self._userManager.user_mapping = self.user_mapping
        self.voicemail_manager = Mock(VoicemailManagement)
        self._userManager.voicemail_manager = self.voicemail_manager

    def test_get_all_users(self):
        user1 = UserFeatures()
        user1.firstname = 'test1'
        user1.cti_profile_id = 1
        user2 = UserFeatures()
        user2.firstname = 'test2'
        user_sdm1 = UserSdm()
        user_sdm2 = UserSdm()
        sdm_users = [user_sdm1, user_sdm2]
        user_dao.get_all = Mock()
        user_dao.get_all.return_value = [user1, user2]
        self.user_mapping.alchemy_to_sdm.side_effect = sdm_users
        result = self._userManager.get_all_users()
        self.assertEquals(result, sdm_users)
        user_dao.get_all.assert_called_once_with()  # @UndefinedVariable
        expected = [call(user1), call(user2)]
        self.user_mapping.alchemy_to_sdm.assert_has_calls(expected)  # @UndefinedVariable

    def test_get_user(self):
        user1 = UserFeatures()
        user1.firstname = 'test1'
        user_dao.get = Mock()
        user_dao.get.return_value = user1
        user1_sdm = UserSdm()
        self.user_mapping.alchemy_to_sdm.return_value = user1_sdm
        result = self._userManager.get_user(1)
        user_dao.get.assert_called_with(1)  # @UndefinedVariable
        self.user_mapping.alchemy_to_sdm.assert_called_with(user1)
        self.assertEqual(result, user1_sdm)

    def test_get_non_existing_user(self):
        def mock_get(userid):
            raise LookupError()

        user_dao.get = Mock()
        user_dao.get.side_effect = mock_get
        self.assertRaises(NoSuchElementException, self._userManager.get_user, 1)
        user_dao.get.assert_called_with(1)  # @UndefinedVariable
        user_dao.get.side_effect = None

    def test_create_user(self):
        user_sdm = UserSdm()
        user1 = UserFeatures()
        user1.firstname = 'test1'
        self.user_mapping.sdm_to_alchemy.return_value = user1
        user_dao.add_user = Mock()
        self._userManager.create_user(user_sdm)
        user_dao.add_user.assert_called_with(user1)  # @UndefinedVariable
        self.user_mapping.sdm_to_alchemy.assert_called_with(user_sdm)

    def test_edit_user_without_voicemail(self):
        data = {'firstname': 'Robert',
                'lastname': 'Dupond',
                'ctiprofileid': 1}
        intern_data = copy.deepcopy(data)
        intern_data['cti_profile_id'] = 1
        user_dao.update = Mock()
        user_dao.update.return_value = 1
        user_dao.get = Mock()
        user_dao.get.return_value = UserFeatures(firstname='Robert', lastname='Dupond')
        self.user_mapping.sdm_to_alchemy_dict.return_value = intern_data
        self._userManager.edit_user(1, data)
        user_dao.update.assert_called_once_with(1, intern_data)  # @UndefinedVariable
        user_dao.get.assert_called_with(1)  # @UndefinedVariable
        self.assertFalse(self.voicemail_manager.edit_voicemail.called)
        self.user_mapping.sdm_to_alchemy_dict.assert_called_with(data)

    def test_edit_user_with_voicemail(self):
        data = {'firstname': 'Robert',
                'lastname': 'Dupond',
                'ctiprofileid': 1}
        intern_data = copy.deepcopy(data)
        intern_data['cti_profile_id'] = 1
        user_dao.update = Mock()
        user_dao.update.return_value = 1
        user_dao.get = Mock()
        user_dao.get.return_value = UserFeatures(firstname='Robert',
                                                 lastname='Dupond',
                                                 voicemailid=2)
        self.user_mapping.sdm_to_alchemy_dict.return_value = intern_data
        self._userManager.edit_user(1, data)
        user_dao.update.assert_called_once_with(1, intern_data)  # @UndefinedVariable
        user_dao.get.assert_called_with(1)  # @UndefinedVariable
        self.voicemail_manager.edit_voicemail.assert_called_with(2, {'fullname': 'Robert Dupond'})
        self.user_mapping.sdm_to_alchemy_dict.assert_called_with(data)

    def test_edit_user_voicemail_update_not_needed(self):
        data = {'description': 'a short description',
                'ctiprofileid': 1}
        intern_data = copy.deepcopy(data)
        intern_data['cti_profile_id'] = 1
        user_dao.update = Mock()
        user_dao.update.return_value = 1
        user_dao.get = Mock()
        self.user_mapping.sdm_to_alchemy_dict.return_value = intern_data
        self._userManager.edit_user(1, data)
        user_dao.update.assert_called_once_with(1, intern_data)  # @UndefinedVariable
        self.assertFalse(user_dao.get.called)  # @UndefinedVariable
        self.assertFalse(self.voicemail_manager.edit_voicemail.called)

    def test_edit_user_not_found(self):
        data = {'lastname': 'test'}
        user_dao.update = Mock()
        user_dao.update.return_value = 0
        self.assertRaises(NoSuchElementException, self._userManager.edit_user,
<<<<<<< HEAD
                          1, data)
        user_dao.get = Mock()

    def test_delete_user(self):
        user_dao.delete = Mock()
        user_dao.delete.return_value = 1
        self._userManager.delete_user(1)
        user_dao.delete.assert_called_with(1)  # @UndefinedVariable

    def test_delete_unexisting_user(self):
        user_dao.delete = Mock()
        user_dao.delete.return_value = 0
        self.assertRaises(NoSuchElementException, self._userManager.delete_user, 1)
        user_dao.delete.assert_called_with(1)  # @UndefinedVariable
=======
                          1, data)
>>>>>>> 13d95b58
<|MERGE_RESOLUTION|>--- conflicted
+++ resolved
@@ -141,21 +141,4 @@
         user_dao.update = Mock()
         user_dao.update.return_value = 0
         self.assertRaises(NoSuchElementException, self._userManager.edit_user,
-<<<<<<< HEAD
-                          1, data)
-        user_dao.get = Mock()
-
-    def test_delete_user(self):
-        user_dao.delete = Mock()
-        user_dao.delete.return_value = 1
-        self._userManager.delete_user(1)
-        user_dao.delete.assert_called_with(1)  # @UndefinedVariable
-
-    def test_delete_unexisting_user(self):
-        user_dao.delete = Mock()
-        user_dao.delete.return_value = 0
-        self.assertRaises(NoSuchElementException, self._userManager.delete_user, 1)
-        user_dao.delete.assert_called_with(1)  # @UndefinedVariable
-=======
-                          1, data)
->>>>>>> 13d95b58
+                          1, data)