# -*- coding: UTF-8 -*-

# Copyright (C) 2013 Avencall
#
# This program is free software; you can redistribute it and/or modify
# it under the terms of the GNU General Public License as published by
# the Free Software Foundation; either version 3 of the License, or
# (at your option) any later version.
#
# This program is distributed in the hope that it will be useful,
# but WITHOUT ANY WARRANTY; without even the implied warranty of
# MERCHANTABILITY or FITNESS FOR A PARTICULAR PURPOSE.  See the
# GNU General Public License for more details.
#
# You should have received a copy of the GNU General Public License along
# with this program; if not, write to the Free Software Foundation, Inc.,
# 51 Franklin Street, Fifth Floor, Boston, MA 02110-1301 USA..

import unittest

from mock import Mock, patch
from xivo_restapi import flask_http_server
from xivo_restapi.helpers import serializer
from xivo_dao.data_handler.extension.model import Extension
from xivo_dao.data_handler.exception import MissingParametersError, \
    ElementNotExistsError, NonexistentParametersError

BASE_URL = "/1.1/extensions"


class TestExtensionActions(unittest.TestCase):

    def setUp(self):
        flask_http_server.register_blueprints()
        flask_http_server.app.testing = True
        self.app = flask_http_server.app.test_client()

    @patch('xivo_dao.data_handler.extension.services.find_all')
    def test_list_extensions_with_no_extensions(self, mock_extension_services_find_all):
        status_code = 200
        expected_result = {
            'total': 0,
            'items': []
        }

        mock_extension_services_find_all.return_value = []

        result = self.app.get(BASE_URL)
        decoded_result = serializer.decode(result.data)

        mock_extension_services_find_all.assert_any_call()
        self.assertEquals(status_code, result.status_code)
        self.assertEquals(expected_result, decoded_result)

    @patch('xivo_dao.data_handler.extension.services.find_all')
    def test_list_extensions_with_two_extensions(self, mock_extension_services_find_all):
        status_code = 200
        expected_result = {
            'total': 2,
            'items': [
                {
                    'id': 1,
                    'exten': '1324',
                    'links': [{
                        'href': 'http://localhost/1.1/extensions/1',
                        'rel': 'extensions'
                    }]
                },
                {
                    'id': 2,
                    'exten': '1325',
                    'links': [{
                        'href': 'http://localhost/1.1/extensions/2',
                        'rel': 'extensions'
                    }]
                }
            ]
        }

        extension1 = Extension(id=1,
                               exten='1324')
        extension2 = Extension(id=2,
                               exten='1325')
        mock_extension_services_find_all.return_value = [extension1, extension2]

        result = self.app.get(BASE_URL)
        decoded_result = serializer.decode(result.data)

        mock_extension_services_find_all.assert_any_call()
        self.assertEquals(status_code, result.status_code)
        self.assertEquals(expected_result, decoded_result)

    @patch('xivo_dao.data_handler.extension.services.find_by_exten')
    def test_list_extensions_with_search(self, mock_extension_services_find_by_exten):
        status_code = 200
        search = 'bob'

        expected_result = {
            'total': 1,
            'items': [
                {
                    'id': 1,
                    'exten': '1324',
                    'links': [{
                        'href': 'http://localhost/1.1/extensions/1',
                        'rel': 'extensions'
                    }]
                }
            ]
        }

        extension = Extension(id=1, exten='1324')
        mock_extension_services_find_by_exten.return_value = [extension]

        result = self.app.get("%s?q=%s" % (BASE_URL, search))
        decoded_result = serializer.decode(result.data)

        mock_extension_services_find_by_exten.assert_called_once_with(search)
        self.assertEquals(status_code, result.status_code)
        self.assertEquals(expected_result, decoded_result)

    @patch('xivo_dao.data_handler.extension.services.find_all')
    def test_list_extensions_error(self, mock_extension_services_find_all):
        status_code = 500

        mock_extension_services_find_all.side_effect = Exception

        result = self.app.get(BASE_URL)

        mock_extension_services_find_all.assert_any_call()
        self.assertEqual(status_code, result.status_code)

    @patch('xivo_dao.data_handler.extension.services.get')
    def test_get(self, mock_extension_services_get):
        status_code = 200
        expected_result = {
            'id': 1,
            'exten': '1324'
        }

        extension = Extension(id=1, exten='1324')
        mock_extension_services_get.return_value = extension

        result = self.app.get("%s/1" % BASE_URL)
        decoded_result = serializer.decode(result.data)

        mock_extension_services_get.assert_called_with(1)
        self.assertEquals(status_code, result.status_code)
        self.assertEquals(expected_result, decoded_result)

    @patch('xivo_dao.data_handler.extension.services.get')
    def test_get_error(self, mock_extension_services_get):
        status_code = 500

        mock_extension_services_get.side_effect = Exception

        result = self.app.get("%s/1" % BASE_URL)

        mock_extension_services_get.assert_called_with(1)
        self.assertEquals(status_code, result.status_code)

    @patch('xivo_dao.data_handler.extension.services.get')
    def test_get_not_found(self, mock_extension_services_get):
        status_code = 404

        mock_extension_services_get.side_effect = ElementNotExistsError('extension')

        result = self.app.get("%s/1" % BASE_URL)

        mock_extension_services_get.assert_called_with(1)
        self.assertEqual(status_code, result.status_code)

    @patch('xivo_dao.data_handler.extension.model.Extension.from_user_data')
    @patch('xivo_dao.data_handler.extension.services.create')
    def test_create(self, mock_extension_services_create, mock_from_user_data):
        status_code = 201
        expected_result = {
            'id': 1,
            'links': [
                {
                    'rel': 'extensions',
                    'href': 'http://localhost/1.1/extensions/1',
                }
            ]
        }

        extension = Mock(Extension)
        extension.id = 1

        mock_extension_services_create.return_value = extension
        mock_from_user_data.return_value = extension

        data = {
            u'exten': u'1324',
            u'context': u'jd'
        }

        result = self.app.post(BASE_URL, data=serializer.encode(data))
        decoded_result = serializer.decode(result.data)

        mock_extension_services_create.assert_called_once_with(extension)
        self.assertEqual(status_code, result.status_code)
        self.assertEqual(expected_result, decoded_result)

    @patch('xivo_dao.data_handler.extension.services.create')
    def test_create_error(self, mock_extension_services_create):
        status_code = 500

        data = {
            'exten': '1324',
            'context': 'jd'
        }

        mock_extension_services_create.side_effect = Exception

        result = self.app.post(BASE_URL, data=serializer.encode(data))

        self.assertEqual(status_code, result.status_code)

    @patch('xivo_dao.data_handler.extension.services.create')
    def test_create_missing_parameters(self, mock_extension_services_create):
        status_code = 400
        expected_result = ["Missing parameters: lastname"]

        mock_extension_services_create.side_effect = MissingParametersError(["lastname"])

        data = {
            'exten': '1324'
        }

        result = self.app.post(BASE_URL, data=serializer.encode(data))
        decoded_result = serializer.decode(result.data)

        self.assertEqual(status_code, result.status_code)
        self.assertEquals(expected_result, decoded_result)

    @patch('xivo_dao.data_handler.extension.services.create')
    def test_create_nonexistent_parameters(self, mock_extension_services_create):
        status_code = 400
        expected_result = ["Nonexistent parameters: context mycontext does not exist"]

        mock_extension_services_create.side_effect = NonexistentParametersError(context='mycontext')

        data = {
            'exten': '1324',
            'context': 'mycontext'
        }

        result = self.app.post(BASE_URL, data=serializer.encode(data))
        decoded_result = serializer.decode(result.data)

        self.assertEqual(status_code, result.status_code)
        self.assertEquals(expected_result, decoded_result)

<<<<<<< HEAD
    @patch('xivo_dao.data_handler.extension.services.create')
    def test_create_nonexistent_parameters(self, mock_extension_services_create):
        status_code = 400
        expected_result = ["Nonexistent parameters: context mycontext does not exist"]

        mock_extension_services_create.side_effect = NonexistentParametersError(context='mycontext')

        data = {
            'exten': '1324',
            'context': 'mycontext'
        }

        result = self.app.post("%s/" % BASE_URL, data=serializer.encode(data))
        decoded_result = serializer.decode(result.data)

        self.assertEqual(status_code, result.status_code)
        self.assertEquals(expected_result, decoded_result)

    #@patch('xivo_dao.data_handler.extension.services.get')
    #@patch('xivo_dao.data_handler.extension.services.edit')
    #def test_edit(self, mock_extension_services_edit, mock_extension_services_get):
    #    status_code = 204
    #    expected_data = ''
=======
    @patch('xivo_dao.data_handler.extension.services.get')
    @patch('xivo_dao.data_handler.extension.services.edit')
    def test_edit(self, mock_extension_services_edit, mock_extension_services_get):
        status_code = 204
        expected_data = ''
>>>>>>> 028e08f1

        data = {
            'exten': '1324',
            'context': 'jd'
        }

        mock_extension_services_get.return_value = Mock(Extension)

        result = self.app.put("%s/1" % BASE_URL, data=serializer.encode(data))

        self.assertEqual(status_code, result.status_code)
        self.assertEqual(expected_data, result.data)

    @patch('xivo_dao.data_handler.extension.services.get')
    @patch('xivo_dao.data_handler.extension.services.edit')
    def test_edit_error(self, mock_extension_services_edit, mock_extension_services_get):
        status_code = 500

        data = {
            'exten': '1324',
            'context': 'jd',
            'type': 'user',
            'typeval': '0'
        }

        mock_extension_services_get.return_value = extension = Mock(Extension)
        mock_extension_services_edit.side_effect = Exception

        result = self.app.put("%s/1" % BASE_URL, data=serializer.encode(data))

        extension.update_from_data.assert_called_with(data)
        self.assertEqual(status_code, result.status_code)

    @patch('xivo_dao.data_handler.extension.services.get')
    @patch('xivo_dao.data_handler.extension.services.edit')
    def test_edit_not_found(self, mock_extension_services_edit, mock_extension_services_get):
        status_code = 404

        data = {
            'exten': '1324',
            'context': 'jd'
        }

        mock_extension_services_get.return_value = Mock(Extension)
        mock_extension_services_edit.side_effect = ElementNotExistsError('extension')

        result = self.app.put("%s/1" % BASE_URL, data=serializer.encode(data))

        self.assertEqual(status_code, result.status_code)

    @patch('xivo_dao.data_handler.extension.services.get')
    @patch('xivo_dao.data_handler.extension.services.delete')
    def test_delete_success(self, mock_extension_services_delete, mock_extension_services_get):
        status_code = 204
        expected_data = ''

        extension = Mock(Extension)
        mock_extension_services_get.return_value = extension
        mock_extension_services_delete.return_value = True

        result = self.app.delete("%s/1" % BASE_URL)

        self.assertEqual(status_code, result.status_code)
        self.assertEqual(expected_data, result.data)
        mock_extension_services_delete.assert_called_with(extension)

    @patch('xivo_dao.data_handler.extension.services.get')
    @patch('xivo_dao.data_handler.extension.services.delete')
    def test_delete_not_found(self, mock_extension_services_delete, mock_extension_services_get):
        status_code = 404

        extension = Mock(Extension)
        mock_extension_services_get.return_value = extension
        mock_extension_services_delete.side_effect = ElementNotExistsError('extension')

        result = self.app.delete("%s/1" % BASE_URL)

        self.assertEqual(status_code, result.status_code)
        mock_extension_services_delete.assert_called_with(extension)<|MERGE_RESOLUTION|>--- conflicted
+++ resolved
@@ -252,37 +252,11 @@
         self.assertEqual(status_code, result.status_code)
         self.assertEquals(expected_result, decoded_result)
 
-<<<<<<< HEAD
-    @patch('xivo_dao.data_handler.extension.services.create')
-    def test_create_nonexistent_parameters(self, mock_extension_services_create):
-        status_code = 400
-        expected_result = ["Nonexistent parameters: context mycontext does not exist"]
-
-        mock_extension_services_create.side_effect = NonexistentParametersError(context='mycontext')
-
-        data = {
-            'exten': '1324',
-            'context': 'mycontext'
-        }
-
-        result = self.app.post("%s/" % BASE_URL, data=serializer.encode(data))
-        decoded_result = serializer.decode(result.data)
-
-        self.assertEqual(status_code, result.status_code)
-        self.assertEquals(expected_result, decoded_result)
-
-    #@patch('xivo_dao.data_handler.extension.services.get')
-    #@patch('xivo_dao.data_handler.extension.services.edit')
-    #def test_edit(self, mock_extension_services_edit, mock_extension_services_get):
-    #    status_code = 204
-    #    expected_data = ''
-=======
     @patch('xivo_dao.data_handler.extension.services.get')
     @patch('xivo_dao.data_handler.extension.services.edit')
     def test_edit(self, mock_extension_services_edit, mock_extension_services_get):
         status_code = 204
         expected_data = ''
->>>>>>> 028e08f1
 
         data = {
             'exten': '1324',
