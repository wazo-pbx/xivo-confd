# -*- coding: UTF-8 -*-

from mock import patch, Mock
from hamcrest import *
from xivo_restapi.helpers.tests.test_resources import TestResources
from xivo_dao.data_handler.voicemail.model import Voicemail, VoicemailOrder
from xivo_dao.helpers.abstract_model import SearchResult


BASE_URL = "/1.1/voicemails"


class TestVoicemailsAction(TestResources):

    @patch('xivo_dao.data_handler.voicemail.services.get')
    def test_get(self, mock_voicemail_services_get):
        voicemail_id = 3425
        expected_status_code = 200
        expected_result = {
            'id': voicemail_id,
            'name': 'totto',
            'number': '1234',
            'context': 'default',
            'password': '1234passwd',
            'email': 'xivo@avencall.com',
            'language': 'fr_FR',
            'timezone': 'eu-fr',
            'max_messages': 2,
            'attach_audio': True,
            'delete_messages': False,
            'ask_password': False,
            'links': [{
                'href': 'http://localhost/1.1/voicemails/%d' % voicemail_id,
                'rel': 'voicemails'
            }]
        }
        voicemail = Voicemail(id=voicemail_id,
                              name=expected_result['name'],
                              number=expected_result['number'],
                              context=expected_result['context'],
                              password=expected_result['password'],
                              email=expected_result['email'],
                              language=expected_result['language'],
                              timezone=expected_result['timezone'],
                              max_messages=expected_result['max_messages'],
                              attach_audio=expected_result['attach_audio'],
                              delete_messages=expected_result['delete_messages'],
                              ask_password=expected_result['ask_password'])
        mock_voicemail_services_get.return_value = voicemail

        result = self.app.get("%s/%d" % (BASE_URL, voicemail_id))

        mock_voicemail_services_get.assert_called_once_with(voicemail_id)
        assert_that(result.status_code, equal_to(expected_status_code))
        assert_that(self._serialize_decode(result.data), equal_to(expected_result))

    @patch('xivo_dao.data_handler.voicemail.services.find_all')
    def test_list_voicemails_with_no_voicemails(self, mock_voicemail_services_find_all):
        expected_status_code = 200
        expected_result = {
            'total': 0,
            'items': []
        }

        voicemails_found = Mock(SearchResult)
        voicemails_found.total = 0
        voicemails_found.items = []
        mock_voicemail_services_find_all.return_value = voicemails_found

        result = self.app.get(BASE_URL)

        mock_voicemail_services_find_all.assert_any_call()
        assert_that(result.status_code, equal_to(expected_status_code))
        assert_that(self._serialize_decode(result.data), equal_to(expected_result))

    @patch('xivo_dao.data_handler.voicemail.services.find_all')
    def test_list_voicemails_with_two_voicemails(self, voicemail_find_all):
        voicemail_id_1 = 123421
        voicemail_id_2 = 235235
        total = 2

        voicemail1 = Voicemail(id=voicemail_id_1,
                               name='10.0.0.1',
                               number='001122334455',
                               context='fasdf',
                               attach_audio=False,
                               delete_messages=False,
                               ask_password=False)
        voicemail2 = Voicemail(id=voicemail_id_2,
                               name='10.0.0.2',
                               number='001122334456',
                               context='dsad',
                               attach_audio=False,
                               delete_messages=False,
                               ask_password=False)

        expected_status_code = 200
        expected_result = {
            'total': total,
            'items': [
                {
                    'id': voicemail1.id,
                    'name': voicemail1.name,
                    'number': voicemail1.number,
                    'context': voicemail1.context,
                    'language': None,
                    'password': None,
                    'email': None,
                    'timezone': None,
                    'max_messages': None,
                    'attach_audio': False,
                    'delete_messages': False,
                    'ask_password': False,
                    'links': [{
                        'href': 'http://localhost/1.1/voicemails/%s' % voicemail1.id,
                        'rel': 'voicemails'
                    }]
                },
                {
                    'id': voicemail2.id,
                    'name': voicemail2.name,
                    'number': voicemail2.number,
                    'context': voicemail2.context,
                    'language': None,
                    'password': None,
                    'email': None,
                    'timezone': None,
                    'max_messages': None,
                    'attach_audio': False,
                    'delete_messages': False,
                    'ask_password': False,
                    'links': [{
                        'href': 'http://localhost/1.1/voicemails/%s' % voicemail2.id,
                        'rel': 'voicemails'
                    }]
                }
            ]
        }

        voicemails_found = Mock(SearchResult)
        voicemails_found.total = total
        voicemails_found.items = [voicemail1, voicemail2]

        voicemail_find_all.return_value = voicemails_found

        result = self.app.get(BASE_URL)

        voicemail_find_all.assert_called_once_with()
        assert_that(result.status_code, equal_to(expected_status_code))
        assert_that(self._serialize_decode(result.data), equal_to(expected_result))

    @patch('xivo_restapi.resources.voicemails.actions.extract_find_parameters')
    @patch('xivo_dao.data_handler.voicemail.services.find_all')
    def test_list_voicemails_with_parameters(self, voicemail_find_all, extract_find_parameters):
        expected_status_code = 200
        expected_result = {
            'total': 0,
            'items': []
        }
        query_string = 'skip=532&limit=5432&order=toto&direction=asc&search=abcd'
        request_parameters = {
            'skip': 532,
            'limit': 5432,
            'order': 'toto',
            'direction': 'asc',
            'search': 'abcd'
        }
        extract_find_parameters.return_value = request_parameters

        voicemails_found = Mock(SearchResult)
        voicemails_found.total = 0
        voicemails_found.items = []

        voicemail_find_all.return_value = voicemails_found

        result = self.app.get("%s?%s" % (BASE_URL, query_string))

        extract_find_parameters.assert_called_once_with({
            'name': VoicemailOrder.name,
            'number': VoicemailOrder.number,
            'context': VoicemailOrder.context,
            'email': VoicemailOrder.email,
            'language': VoicemailOrder.language,
            'timezone': VoicemailOrder.timezone
        })
        voicemail_find_all.assert_called_once_with(**request_parameters)
        assert_that(result.status_code, equal_to(expected_status_code))
        assert_that(self._serialize_decode(result.data), equal_to(expected_result))

<<<<<<< HEAD
    @patch('xivo_dao.data_handler.voicemail.services.get')
    @patch('xivo_dao.data_handler.voicemail.services.delete')
    def test_delete(self, mock_voicemail_services_delete, mock_voicemail_services_get):
        expected_status_code = 204
        expected_data = ''

        voicemail = Mock(Voicemail)
        mock_voicemail_services_get.return_value = voicemail

        result = self.app.delete("%s/1" % BASE_URL)

        assert_that(result.status_code, equal_to(expected_status_code))
        assert_that(result.data, equal_to(expected_data))
        mock_voicemail_services_delete.assert_called_with(voicemail)
=======
    @patch('xivo_restapi.resources.voicemails.actions.formatter')
    @patch('xivo_dao.data_handler.voicemail.services.create')
    def test_create(self, voicemail_services_create, formatter):
        voicemail_id = 123456
        name = 'John Montana'
        number = '10001'
        context = 'default'

        expected_status_code = 201
        expected_result = {
            'id': voicemail_id,
            'name': name,
            'number': number,
            'context': context,
            'links': [{
                'href': 'http://localhost/1.1/voicemails/%d' % voicemail_id,
                'rel': 'voicemails'
            }]
        }

        data = {'name': name,
                'number': number,
                'context': context}

        data_serialized = self._serialize_encode(data)

        voicemail = Mock(Voicemail)
        created_voicemail = Mock(Voicemail)
        created_voicemail.id = voicemail_id
        created_voicemail.name = name
        created_voicemail.number = number
        created_voicemail.context = context

        voicemail_services_create.return_value = created_voicemail
        formatter.to_model.return_value = voicemail
        formatter.to_api.return_value = self._serialize_encode(expected_result)

        result = self.app.post(BASE_URL, data=data_serialized)

        formatter.to_model.assert_called_once_with(data_serialized)
        voicemail_services_create.assert_called_once_with(voicemail)
        formatter.to_api.assert_called_once_with(created_voicemail)
        assert_that(result.status_code, equal_to(expected_status_code))
        assert_that(self._serialize_decode(result.data), equal_to(expected_result))
>>>>>>> 9f5624cd
<|MERGE_RESOLUTION|>--- conflicted
+++ resolved
@@ -187,22 +187,7 @@
         assert_that(result.status_code, equal_to(expected_status_code))
         assert_that(self._serialize_decode(result.data), equal_to(expected_result))
 
-<<<<<<< HEAD
-    @patch('xivo_dao.data_handler.voicemail.services.get')
-    @patch('xivo_dao.data_handler.voicemail.services.delete')
-    def test_delete(self, mock_voicemail_services_delete, mock_voicemail_services_get):
-        expected_status_code = 204
-        expected_data = ''
-
-        voicemail = Mock(Voicemail)
-        mock_voicemail_services_get.return_value = voicemail
-
-        result = self.app.delete("%s/1" % BASE_URL)
-
-        assert_that(result.status_code, equal_to(expected_status_code))
-        assert_that(result.data, equal_to(expected_data))
-        mock_voicemail_services_delete.assert_called_with(voicemail)
-=======
+
     @patch('xivo_restapi.resources.voicemails.actions.formatter')
     @patch('xivo_dao.data_handler.voicemail.services.create')
     def test_create(self, voicemail_services_create, formatter):
@@ -247,4 +232,19 @@
         formatter.to_api.assert_called_once_with(created_voicemail)
         assert_that(result.status_code, equal_to(expected_status_code))
         assert_that(self._serialize_decode(result.data), equal_to(expected_result))
->>>>>>> 9f5624cd
+
+
+    @patch('xivo_dao.data_handler.voicemail.services.get')
+    @patch('xivo_dao.data_handler.voicemail.services.delete')
+    def test_delete(self, mock_voicemail_services_delete, mock_voicemail_services_get):
+        expected_status_code = 204
+        expected_data = ''
+
+        voicemail = Mock(Voicemail)
+        mock_voicemail_services_get.return_value = voicemail
+
+        result = self.app.delete("%s/1" % BASE_URL)
+
+        assert_that(result.status_code, equal_to(expected_status_code))
+        assert_that(result.data, equal_to(expected_data))
+        mock_voicemail_services_delete.assert_called_with(voicemail)