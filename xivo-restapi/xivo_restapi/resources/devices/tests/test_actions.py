# -*- coding: UTF-8 -*-

# Copyright (C) 2013 Avencall
#
# This program is free software; you can redistribute it and/or modify
# it under the terms of the GNU General Public License as published by
# the Free Software Foundation; either version 3 of the License, or
# (at your option) any later version.
#
# This program is distributed in the hope that it will be useful,
# but WITHOUT ANY WARRANTY; without even the implied warranty of
# MERCHANTABILITY or FITNESS FOR A PARTICULAR PURPOSE.  See the
# GNU General Public License for more details.
#
# You should have received a copy of the GNU General Public License along
# with this program; if not, write to the Free Software Foundation, Inc.,
# 51 Franklin Street, Fifth Floor, Boston, MA 02110-1301 USA..

from mock import patch, Mock
from hamcrest import assert_that, equal_to

<<<<<<< HEAD
from xivo_dao.data_handler.device.model import Device, DeviceOrdering, SearchResult
from xivo_dao.data_handler.exception import NonexistentParametersError, \
    InvalidParametersError, ElementNotExistsError
=======
from xivo_restapi.helpers.tests.test_resources import TestResources
from xivo_dao.data_handler.device.model import Device, DeviceOrdering, SearchResult
>>>>>>> 92d6f492
from xivo_dao.data_handler.line.model import Line
from xivo_restapi.helpers.tests.test_resources import TestResources

BASE_URL = "1.1/devices"


class TestDeviceActions(TestResources):

    @patch('xivo_restapi.resources.devices.actions.formatter')
    @patch('xivo_dao.data_handler.device.services.get')
    def test_get(self, device_services_get, formatter):
        device_id = '1234567890abcdefghij1234567890ab'

        expected_status_code = 200
        expected_result = {
            'id': device_id,
            'links': [{
                'href': 'http://localhost/1.1/devices/%s' % device_id,
                'rel': 'devices'
            }]

        }

        device = Mock(Device)
        device_services_get.return_value = device
        formatter.to_api.return_value = self._serialize_encode(expected_result)

        result = self.app.get("%s/%s" % (BASE_URL, device_id))

        assert_that(result.status_code, equal_to(expected_status_code))
        assert_that(self._serialize_decode(result.data), equal_to(expected_result))
        device_services_get.assert_called_once_with(device_id)
        formatter.to_api.assert_called_once_with(device)

    @patch('xivo_dao.data_handler.device.services.find_all')
    def test_list_no_devices(self, device_find_all):
        total = 0

        expected_status_code = 200
        expected_result = {
            'total': total,
            'items': []
        }

        devices_found = Mock(SearchResult)
        devices_found.total = total
        devices_found.items = []

        device_find_all.return_value = devices_found

        result = self.app.get(BASE_URL)

        device_find_all.assert_called_once_with()
        assert_that(result.status_code, equal_to(expected_status_code))
        assert_that(self._serialize_decode(result.data), equal_to(expected_result))

    @patch('xivo_dao.data_handler.device.services.find_all')
    def test_list_devices_with_two_devices(self, device_find_all):
        device_id_1 = 'abcdefghijklmnopqrstuvwxyz123456'
        device_id_2 = '1234567890abcdefghij1234567890abc'
        total = 2

        device1 = Device(id=device_id_1,
                         ip='10.0.0.1',
                         mac='00:11:22:33:44:55')
        device2 = Device(id=device_id_2,
                         ip='10.0.0.2',
                         mac='00:11:22:33:44:56')

        expected_status_code = 200
        expected_result = {
            'total': total,
            'items': [
                {
                    'id': device_id_1,
                    'ip': device1.ip,
                    'mac': device1.mac,
                    'links': [{
                        'href': 'http://localhost/1.1/devices/%s' % device_id_1,
                        'rel': 'devices'
                    }]
                },
                {
                    'id': device_id_2,
                    'ip': device2.ip,
                    'mac': device2.mac,
                    'links': [{
                        'href': 'http://localhost/1.1/devices/%s' % device_id_2,
                        'rel': 'devices'
                    }]
                }
            ]
        }

        devices_found = Mock(SearchResult)
        devices_found.total = total
        devices_found.items = [device1, device2]

        device_find_all.return_value = devices_found

        result = self.app.get(BASE_URL)

        device_find_all.assert_called_once_with()
        assert_that(result.status_code, equal_to(expected_status_code))
        assert_that(self._serialize_decode(result.data), equal_to(expected_result))

    @patch('xivo_dao.data_handler.device.services.find_all')
    def test_list_device_search(self, device_find_all):
        device_id = 'abcdefghijklmnopqrstuvwxyz123456'
        total = 1

        device = Device(id=device_id,
                        ip='10.0.0.1',
                        mac='00:11:22:33:44:55')

        expected_status_code = 200
        expected_result = {
            'total': total,
            'items': [
                {
                    'id': device_id,
                    'ip': device.ip,
                    'mac': device.mac,
                    'links': [{
                        'href': 'http://localhost/1.1/devices/%s' % device_id,
                        'rel': 'devices'
                    }]
                },
            ]
        }

        devices_found = Mock(SearchResult)
        devices_found.total = total
        devices_found.items = [device]

        device_find_all.return_value = devices_found

        result = self.app.get("%s?search=00" % BASE_URL)

        device_find_all.assert_called_once_with(search='00')
        assert_that(result.status_code, equal_to(expected_status_code))
        assert_that(self._serialize_decode(result.data), equal_to(expected_result))

    @patch('xivo_dao.data_handler.device.services.find_all')
    def test_list_devices_ordered(self, device_find_all):
        device = Device(id='abcdefghijklmnopqrstuvwxyz123456',
                        ip='10.0.0.1',
                        mac='00:11:22:33:44:55')
        total = 1

        expected_status_code = 200
        expected_result = {
            'total': total,
            'items': [
                {
                    'id': device.id,
                    'ip': device.ip,
                    'mac': device.mac,
                    'links': [{
                        'href': 'http://localhost/1.1/devices/%s' % device.id,
                        'rel': 'devices'
                    }]
                }
            ]
        }

        devices_found = Mock(SearchResult)
        devices_found.total = total
        devices_found.items = [device]

        device_find_all.return_value = devices_found

        url = "%s?order=ip" % BASE_URL
        result = self.app.get(url)

        device_find_all.assert_called_once_with(order=DeviceOrdering.ip)
        assert_that(result.status_code, equal_to(expected_status_code))
        assert_that(self._serialize_decode(result.data), equal_to(expected_result))

    @patch('xivo_dao.data_handler.device.services.find_all')
    def test_list_devices_ordered_with_a_direction(self, device_find_all):
        device = Device(id='abcdefghijklmnopqrstuvwxyz123456',
                        ip='10.0.0.1',
                        mac='00:11:22:33:44:55')

        total = 1

        expected_status_code = 200
        expected_result = {
            'total': total,
            'items': [
                {
                    'id': device.id,
                    'ip': device.ip,
                    'mac': device.mac,
                    'links': [{
                        'href': 'http://localhost/1.1/devices/%s' % device.id,
                        'rel': 'devices'
                    }]
                }
            ]
        }

        devices_found = Mock(SearchResult)
        devices_found.total = total
        devices_found.items = [device]

        device_find_all.return_value = devices_found

        url = "%s?order=ip&direction=desc" % BASE_URL
        result = self.app.get(url)

        device_find_all.assert_called_once_with(order=DeviceOrdering.ip, direction='desc')
        assert_that(result.status_code, equal_to(expected_status_code))
        assert_that(self._serialize_decode(result.data), equal_to(expected_result))

    @patch('xivo_dao.data_handler.device.services.find_all')
    def test_list_devices_with_an_invalid_limit(self, device_find_all):
        expected_status_code = 400
        expected_result = ["Invalid parameters: limit must be a positive number"]

        url = "%s?limit=-1" % BASE_URL
        result = self.app.get(url)

        assert_that(result.status_code, equal_to(expected_status_code))
        assert_that(self._serialize_decode(result.data), equal_to(expected_result))

    @patch('xivo_dao.data_handler.device.services.find_all')
    def test_list_devices_with_a_limit(self, device_find_all):
        device = Device(id='abcdefghijklmnopqrstuvwxyz123456',
                        ip='10.0.0.1',
                        mac='00:11:22:33:44:55')

        total = 10

        expected_status_code = 200
        expected_result = {
            'total': total,
            'items': [
                {
                    'id': device.id,
                    'ip': device.ip,
                    'mac': device.mac,
                    'links': [{
                        'href': 'http://localhost/1.1/devices/%s' % device.id,
                        'rel': 'devices'
                    }]
                }
            ]
        }

        devices_found = Mock(SearchResult)
        devices_found.total = total
        devices_found.items = [device]

        device_find_all.return_value = devices_found

        url = "%s?limit=1" % BASE_URL
        result = self.app.get(url)

        device_find_all.assert_called_once_with(limit=1)
        assert_that(result.status_code, equal_to(expected_status_code))
        assert_that(self._serialize_decode(result.data), equal_to(expected_result))

    @patch('xivo_dao.data_handler.device.services.find_all')
    def test_list_devices_with_an_invalid_skip(self, device_find_all):
        expected_status_code = 400
        expected_result = ["Invalid parameters: skip must be a positive number"]

        url = "%s?skip=-1" % BASE_URL
        result = self.app.get(url)

        assert_that(result.status_code, equal_to(expected_status_code))
        assert_that(self._serialize_decode(result.data), equal_to(expected_result))

    @patch('xivo_dao.data_handler.device.services.find_all')
    def test_list_devices_with_a_skip(self, device_find_all):
        device = Device(id='abcdefghijklmnopqrstuvwxyz123456',
                        ip='10.0.0.1',
                        mac='00:11:22:33:44:55')

        total = 10

        expected_status_code = 200
        expected_result = {
            'total': total,
            'items': [
                {
                    'id': device.id,
                    'ip': device.ip,
                    'mac': device.mac,
                    'links': [{
                        'href': 'http://localhost/1.1/devices/%s' % device.id,
                        'rel': 'devices'
                    }]
                }
            ]
        }

        devices_found = Mock(SearchResult)
        devices_found.total = total
        devices_found.items = [device]

        device_find_all.return_value = devices_found

        url = "%s?skip=1" % BASE_URL
        result = self.app.get(url)

        device_find_all.assert_called_once_with(skip=1)
        assert_that(result.status_code, equal_to(expected_status_code))
        assert_that(self._serialize_decode(result.data), equal_to(expected_result))

    @patch('xivo_restapi.resources.devices.actions.formatter')
    @patch('xivo_dao.data_handler.device.services.create')
    def test_create(self, device_services_create, formatter):
        device_id = 1
        mac = '00:11:22:33:44:55'
        ip = '10.0.0.1'
        plugin = 'null'

        expected_status_code = 201
        expected_result = {
            'id': device_id,
            'mac': mac,
            'ip': ip,
            'plugin': plugin,
            'links': [{
                'href': 'http://localhost/1.1/devices/%d' % device_id,
                'rel': 'devices'
            }]
        }

        data = {'mac': mac,
                'ip': ip,
                'plugin': plugin}

        data_serialized = self._serialize_encode(data)

        device = Mock(Device)
        created_device = Mock(Device)
        created_device.id = device_id
        created_device.ip = ip
        created_device.mac = mac
        created_device.plugin = plugin

        device_services_create.return_value = created_device
        formatter.to_model.return_value = device
        formatter.to_api.return_value = self._serialize_encode(expected_result)

        result = self.app.post(BASE_URL, data=data_serialized)

        formatter.to_model.assert_called_once_with(data_serialized)
        device_services_create.assert_called_once_with(device)
        formatter.to_api.assert_called_once_with(created_device)
        assert_that(result.status_code, equal_to(expected_status_code))
        assert_that(self._serialize_decode(result.data), equal_to(expected_result))

    @patch('xivo_dao.data_handler.device.services.get')
    @patch('xivo_dao.data_handler.device.services.delete')
    def test_delete_success(self, mock_device_services_delete, mock_device_services_get):
        expected_status_code = 204
        expected_data = ''

        device = Mock(Device)
        mock_device_services_get.return_value = device
        mock_device_services_delete.return_value = True

        result = self.app.delete("%s/1" % BASE_URL)

        assert_that(result.status_code, equal_to(expected_status_code))
        assert_that(result.data, equal_to(expected_data))
        mock_device_services_delete.assert_called_with(device)

    @patch('xivo_dao.data_handler.device.services.synchronize')
    @patch('xivo_dao.data_handler.device.services.get')
    def test_synchronize(self, device_services_get, device_services_synchronize):
        device_id = '9fae3a621afd4449b006675efc6c01aa'
        expected_status_code = 204

        device = Device(id=device_id)
        device_services_get.return_value = device

        result = self.app.get("%s/%s/synchronize" % (BASE_URL, device_id))

        device_services_synchronize.assert_called_once_with(device)
        assert_that(result.status_code, equal_to(expected_status_code))

    @patch('xivo_dao.data_handler.device.services.reset_to_autoprov')
    @patch('xivo_dao.data_handler.device.services.get')
    def test_autoprov(self, device_services_get, device_services_reset_to_autoprov):
        device_id = '9fae3a621afd4449b006675efc6c01aa'
        expected_status_code = 204

        device = Device(id=device_id)
        device_services_get.return_value = device

        result = self.app.get("%s/%s/autoprov" % (BASE_URL, device_id))

        device_services_reset_to_autoprov.assert_called_once_with(device)
        assert_that(result.status_code, equal_to(expected_status_code))

    @patch('xivo_restapi.resources.devices.actions.formatter')
    @patch('xivo_dao.data_handler.device.services.get')
    @patch('xivo_dao.data_handler.device.services.edit')
    def test_edit(self, device_services_edit, device_services_get, formatter):
        expected_status_code = 204
        expected_data = ''

        data = {
            'ip': '10.0.0.1',
            'mac': '00:11:22:33:44:55',
        }
        data_serialized = self._serialize_encode(data)

        device = Mock(Device)
        device_services_get.return_value = device

        result = self.app.put("%s/1" % BASE_URL, data=data_serialized)

        formatter.update_model.assert_called_with(data_serialized, device)
        assert_that(result.status_code, equal_to(expected_status_code))
        assert_that(result.data, equal_to(expected_data))

<<<<<<< HEAD
    @patch('xivo_restapi.resources.devices.actions.formatter')
    @patch('xivo_dao.data_handler.device.services.get')
    @patch('xivo_dao.data_handler.device.services.edit')
    def test_edit_error(self, device_services_edit, device_services_get, formatter):
        expected_status_code = 500

        data = {
            'ip': '10.0.0.1',
            'mac': '00:11:22:33:44:55',
        }
        data_serialized = self._serialize_encode(data)

        device = Mock(Device)
        device_services_get.return_value = device

        device_services_edit.side_effect = Exception

        result = self.app.put("%s/1" % BASE_URL, data=data_serialized)

        formatter.update_model.assert_called_with(data_serialized, device)
        assert_that(result.status_code, equal_to(expected_status_code))

    @patch('xivo_dao.data_handler.device.services.get')
    @patch('xivo_dao.data_handler.device.services.edit')
    def test_edit_not_found(self, device_services_edit, device_services_get):
        expected_status_code = 404

        data = {
            'ip': '10.0.0.1',
            'mac': '00:11:22:33:44:55',
        }
        data_serialized = self._serialize_encode(data)

        device_services_get.return_value = Mock(Device)
        device_services_edit.side_effect = ElementNotExistsError('device')

        result = self.app.put("%s/1" % BASE_URL, data=data_serialized)

        assert_that(result.status_code, equal_to(expected_status_code))

    @patch('xivo_restapi.helpers.request_bouncer.request')
=======
>>>>>>> 92d6f492
    @patch('xivo_dao.data_handler.line.services.get')
    @patch('xivo_dao.data_handler.device.services.associate_line_to_device')
    @patch('xivo_dao.data_handler.device.services.get')
    def test_associate_line(self, device_services_get, device_services_associate_line_to_device, line_services_get, request):
        device_id = '9fae3a621afd4449b006675efc6c01aa'
        line_id = 123
        expected_status_code = 204

        line = Line(id=line_id)
        device = Device(id=device_id)

        line_services_get.return_value = line
        device_services_get.return_value = device

        request.remote_addr = '127.0.0.1'

        result = self.app.get('%s/%s/associate_line/%s' % (BASE_URL, device_id, line_id))

        device_services_associate_line_to_device.assert_called_once_with(device, line)
        assert_that(result.status_code, equal_to(expected_status_code))

    @patch('xivo_restapi.helpers.request_bouncer.request')
    @patch('xivo_dao.data_handler.line.services.get')
<<<<<<< HEAD
    @patch('xivo_dao.data_handler.device.services.associate_line_to_device')
    @patch('xivo_dao.data_handler.device.services.get')
    def test_associate_line_with_error(self, device_services_get, device_services_associate_line_to_device, line_services_get, request):
        device_id = '9fae3a621afd4449b006675efc6c01aa'
        line_id = 123
        expected_status_code = 500

        line = Line(id=line_id)
        device = Device(id=device_id)

        line_services_get.return_value = line
        device_services_get.return_value = device
        device_services_associate_line_to_device.side_effect = Exception

        request.remote_addr = '127.0.0.1'

        result = self.app.get('%s/%s/associate_line/%s' % (BASE_URL, device_id, line_id))

        device_services_associate_line_to_device.assert_called_once_with(device, line)
        assert_that(result.status_code, equal_to(expected_status_code))

    @patch('xivo_restapi.helpers.request_bouncer.request')
    @patch('xivo_dao.data_handler.line.services.get')
=======
>>>>>>> 92d6f492
    @patch('xivo_dao.data_handler.device.services.remove_line_from_device')
    @patch('xivo_dao.data_handler.device.services.get')
    def test_remove_line(self, device_services_get, device_services_remove_line, line_services_get, request):
        device_id = '9fae3a621afd4449b006675efc6c01aa'
        line_id = 123
        expected_status_code = 204

        line = Line(id=line_id)
        device = Device(id=device_id)

        line_services_get.return_value = line
        device_services_get.return_value = device

        request.remote_addr = '127.0.0.1'

        result = self.app.get('%s/%s/remove_line/%s' % (BASE_URL, device_id, line_id))

        device_services_remove_line.assert_called_once_with(device, line)
<<<<<<< HEAD
        assert_that(result.status_code, equal_to(expected_status_code))

    @patch('xivo_restapi.helpers.request_bouncer.request')
    @patch('xivo_dao.data_handler.line.services.get')
    @patch('xivo_dao.data_handler.device.services.remove_line_from_device')
    @patch('xivo_dao.data_handler.device.services.get')
    def test_remove_line_with_error(self, device_services_get, device_services_remove_line, line_services_get, request):
        device_id = '9fae3a621afd4449b006675efc6c01aa'
        line_id = 123
        expected_status_code = 500

        line = Line(id=line_id)
        device = Device(id=device_id)

        line_services_get.return_value = line
        device_services_get.return_value = device
        device_services_remove_line.side_effect = Exception

        request.remote_addr = '127.0.0.1'

        result = self.app.get('%s/%s/remove_line/%s' % (BASE_URL, device_id, line_id))

        device_services_remove_line.assert_called_once_with(device, line)
=======
>>>>>>> 92d6f492
        assert_that(result.status_code, equal_to(expected_status_code))<|MERGE_RESOLUTION|>--- conflicted
+++ resolved
@@ -19,14 +19,9 @@
 from mock import patch, Mock
 from hamcrest import assert_that, equal_to
 
-<<<<<<< HEAD
 from xivo_dao.data_handler.device.model import Device, DeviceOrdering, SearchResult
 from xivo_dao.data_handler.exception import NonexistentParametersError, \
     InvalidParametersError, ElementNotExistsError
-=======
-from xivo_restapi.helpers.tests.test_resources import TestResources
-from xivo_dao.data_handler.device.model import Device, DeviceOrdering, SearchResult
->>>>>>> 92d6f492
 from xivo_dao.data_handler.line.model import Line
 from xivo_restapi.helpers.tests.test_resources import TestResources
 
@@ -450,50 +445,7 @@
         assert_that(result.status_code, equal_to(expected_status_code))
         assert_that(result.data, equal_to(expected_data))
 
-<<<<<<< HEAD
-    @patch('xivo_restapi.resources.devices.actions.formatter')
-    @patch('xivo_dao.data_handler.device.services.get')
-    @patch('xivo_dao.data_handler.device.services.edit')
-    def test_edit_error(self, device_services_edit, device_services_get, formatter):
-        expected_status_code = 500
-
-        data = {
-            'ip': '10.0.0.1',
-            'mac': '00:11:22:33:44:55',
-        }
-        data_serialized = self._serialize_encode(data)
-
-        device = Mock(Device)
-        device_services_get.return_value = device
-
-        device_services_edit.side_effect = Exception
-
-        result = self.app.put("%s/1" % BASE_URL, data=data_serialized)
-
-        formatter.update_model.assert_called_with(data_serialized, device)
-        assert_that(result.status_code, equal_to(expected_status_code))
-
-    @patch('xivo_dao.data_handler.device.services.get')
-    @patch('xivo_dao.data_handler.device.services.edit')
-    def test_edit_not_found(self, device_services_edit, device_services_get):
-        expected_status_code = 404
-
-        data = {
-            'ip': '10.0.0.1',
-            'mac': '00:11:22:33:44:55',
-        }
-        data_serialized = self._serialize_encode(data)
-
-        device_services_get.return_value = Mock(Device)
-        device_services_edit.side_effect = ElementNotExistsError('device')
-
-        result = self.app.put("%s/1" % BASE_URL, data=data_serialized)
-
-        assert_that(result.status_code, equal_to(expected_status_code))
-
     @patch('xivo_restapi.helpers.request_bouncer.request')
-=======
->>>>>>> 92d6f492
     @patch('xivo_dao.data_handler.line.services.get')
     @patch('xivo_dao.data_handler.device.services.associate_line_to_device')
     @patch('xivo_dao.data_handler.device.services.get')
@@ -517,32 +469,6 @@
 
     @patch('xivo_restapi.helpers.request_bouncer.request')
     @patch('xivo_dao.data_handler.line.services.get')
-<<<<<<< HEAD
-    @patch('xivo_dao.data_handler.device.services.associate_line_to_device')
-    @patch('xivo_dao.data_handler.device.services.get')
-    def test_associate_line_with_error(self, device_services_get, device_services_associate_line_to_device, line_services_get, request):
-        device_id = '9fae3a621afd4449b006675efc6c01aa'
-        line_id = 123
-        expected_status_code = 500
-
-        line = Line(id=line_id)
-        device = Device(id=device_id)
-
-        line_services_get.return_value = line
-        device_services_get.return_value = device
-        device_services_associate_line_to_device.side_effect = Exception
-
-        request.remote_addr = '127.0.0.1'
-
-        result = self.app.get('%s/%s/associate_line/%s' % (BASE_URL, device_id, line_id))
-
-        device_services_associate_line_to_device.assert_called_once_with(device, line)
-        assert_that(result.status_code, equal_to(expected_status_code))
-
-    @patch('xivo_restapi.helpers.request_bouncer.request')
-    @patch('xivo_dao.data_handler.line.services.get')
-=======
->>>>>>> 92d6f492
     @patch('xivo_dao.data_handler.device.services.remove_line_from_device')
     @patch('xivo_dao.data_handler.device.services.get')
     def test_remove_line(self, device_services_get, device_services_remove_line, line_services_get, request):
@@ -561,30 +487,4 @@
         result = self.app.get('%s/%s/remove_line/%s' % (BASE_URL, device_id, line_id))
 
         device_services_remove_line.assert_called_once_with(device, line)
-<<<<<<< HEAD
-        assert_that(result.status_code, equal_to(expected_status_code))
-
-    @patch('xivo_restapi.helpers.request_bouncer.request')
-    @patch('xivo_dao.data_handler.line.services.get')
-    @patch('xivo_dao.data_handler.device.services.remove_line_from_device')
-    @patch('xivo_dao.data_handler.device.services.get')
-    def test_remove_line_with_error(self, device_services_get, device_services_remove_line, line_services_get, request):
-        device_id = '9fae3a621afd4449b006675efc6c01aa'
-        line_id = 123
-        expected_status_code = 500
-
-        line = Line(id=line_id)
-        device = Device(id=device_id)
-
-        line_services_get.return_value = line
-        device_services_get.return_value = device
-        device_services_remove_line.side_effect = Exception
-
-        request.remote_addr = '127.0.0.1'
-
-        result = self.app.get('%s/%s/remove_line/%s' % (BASE_URL, device_id, line_id))
-
-        device_services_remove_line.assert_called_once_with(device, line)
-=======
->>>>>>> 92d6f492
         assert_that(result.status_code, equal_to(expected_status_code))