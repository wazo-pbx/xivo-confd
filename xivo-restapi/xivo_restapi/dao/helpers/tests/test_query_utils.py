# -*- coding: UTF-8 -*-

# Copyright (C) 2012  Avencall
#
# This program is free software; you can redistribute it and/or modify
# it under the terms of the GNU General Public License as published by
# the Free Software Foundation; either version 3 of the License, or
# (at your option) any later version.
#
# This program is distributed in the hope that it will be useful,
# but WITHOUT ANY WARRANTY; without even the implied warranty of
# MERCHANTABILITY or FITNESS FOR A PARTICULAR PURPOSE.  See the
# GNU General Public License for more details.
#
# You should have received a copy of the GNU General Public License along
# with this program; if not, write to the Free Software Foundation, Inc.,
# 51 Franklin Street, Fifth Floor, Boston, MA 02110-1301 USA.

from datetime import datetime
from sqlalchemy.sql.expression import asc
<<<<<<< HEAD
=======
from xivo_dao.alchemy import dbconnection
from xivo_dao.helpers.db_manager import DbSession
>>>>>>> e6e91665
from xivo_restapi.dao.exceptions import EmptyPageException, \
    InvalidPaginatorException
from xivo_restapi.dao.helpers import query_utils
from xivo_restapi.dao.record_campaign_dao import RecordCampaignDbBinder, \
    RecordCampaignDao
from xivo_restapi.dao.recording_details_dao import RecordingDetailsDao, \
    RecordingDetailsDbBinder
<<<<<<< HEAD
from xivo_dao.helpers.db_manager import DbSession
from datetime import datetime
=======
from xivo_restapi.restapi_config import RestAPIConfig
>>>>>>> e6e91665
import random
import unittest


class TestQueryUtils(unittest.TestCase):

    def setUp(self):
        self.record_db = RecordCampaignDbBinder()
        if self.record_db == None:
            self.fail("record_db is None, database connection error")
        self.recording_details_db = RecordingDetailsDbBinder()
        if self.recording_details_db == None:
<<<<<<< HEAD
            self.fail("record_db is None, database connection error")
=======
            self.fail("recording_details_db is None, database connection error")
>>>>>>> e6e91665
        DbSession().query(RecordingDetailsDao).delete()
        DbSession().commit()
        self.campaign = RecordCampaignDao()
        self.campaign.campaign_name = 'name'
        self.campaign.base_filename = 'file-'
        self.campaign.queue_id = 1
        self.campaign.start_date = datetime.strptime('2012-01-31',
                                              "%Y-%m-%d")
        self.campaign.end_date = datetime.strptime('2012-01-31',
                                              "%Y-%m-%d")
        self.campaign.activated = True
        DbSession().query(RecordCampaignDao).delete()
        DbSession().add(self.campaign)
        DbSession().commit()
        unittest.TestCase.setUp(self)

    def test_get_all_data(self):

        cid1 = '001'
        cid2 = '002'
        call_direction = "incoming"
        start_time = "2004-10-19 10:23:54"
        end_time = "2004-10-19 10:23:56"
        caller = "+" + str(random.randint(1000, 9999))
        agent_id = 1

        expected_dir1 = {"cid": cid1,
                        "campaign_id": self.campaign.id,
                        "call_direction": call_direction,
                        "start_time": start_time,
                        "end_time": end_time,
                        "caller": caller,
                        "agent_id": agent_id
                        }

        expected_object1 = RecordingDetailsDao()
        for k, v in expected_dir1.items():
            setattr(expected_object1, k, v)

        expected_dir2 = {"cid": cid2,
                        "campaign_id": self.campaign.id,
                        "call_direction": call_direction,
                        "start_time": start_time,
                        "end_time": end_time,
                        "caller": caller,
                        "agent_id": agent_id
                        }

        expected_object2 = RecordingDetailsDao()
        for k, v in expected_dir2.items():
            setattr(expected_object2, k, v)

        DbSession().add(expected_object1)
        DbSession().add(expected_object2)
        DbSession().commit()

        expected_list = [expected_object1, expected_object2].sort()
        result = query_utils.get_all_data(DbSession(),
                                          DbSession()\
                                          .query(RecordingDetailsDao))['data']\
                                          .sort()

        self.assertTrue(expected_list == result, "Expected: " + \
                             str(expected_list) + ", actual: " + str(result))

    def test_get_paginated_data(self):
        cid1 = "001"
        cid2 = "002"
        call_direction = "incoming"
        start_time = "2004-10-19 10:23:54"
        end_time = "2004-10-19 10:23:56"
        caller = "2002"
        agent_id = '1'

        expected_dir1 = {"cid": cid1,
                        "campaign_id": str(self.campaign.id),
                        "call_direction": call_direction,
                        "start_time": start_time,
                        "end_time": end_time,
                        "caller": caller,
                        "agent_id": agent_id,
                        'filename': '',
                        'client_id': '',
                        'callee': ''
                        }

        expected_object1 = RecordingDetailsDao()
        for k, v in expected_dir1.items():
            setattr(expected_object1, k, v)

        expected_dir2 = {"cid": cid2,
                        "campaign_id": str(self.campaign.id),
                        "call_direction": call_direction,
                        "start_time": start_time,
                        "end_time": end_time,
                        "caller": caller,
                        "agent_id": agent_id,
                        'filename': '',
                        'client_id': '',
                        'callee': ''
                        }

        expected_object2 = RecordingDetailsDao()
        for k, v in expected_dir2.items():
            setattr(expected_object2, k, v)

        DbSession().add(expected_object1)
        DbSession().add(expected_object2)
        DbSession().commit()

        list_paginators = [(1, 1), (2, 1), (1, 0), (0, 0), (999, 999), ('')]
        list_expected_results = [[expected_dir1], [expected_dir2]]
        list_expected_results.sort(key=(lambda x: x[0]['cid']))
        list_expected_results.append([])
        list_expected_results.append([])
        list_expected_results.append([])
        list_expected_results.append([])

        i = 0
        for paginator in list_paginators:
            expected_list = list_expected_results[i]
            if(i == 3):
                with self.assertRaises(InvalidPaginatorException):
                    result = query_utils.get_paginated_data(
                                        DbSession(),
                                        DbSession()\
                                          .query(RecordingDetailsDao)\
                                          .order_by(asc("cid")),
                                        paginator)['data']
            elif(i == 4):
                with self.assertRaises(EmptyPageException):
                    result = query_utils.get_paginated_data(
                                        DbSession(),
                                        DbSession()\
                                          .query(RecordingDetailsDao)\
                                          .order_by(asc("cid")),
                                        paginator)['data']
            elif(i == 5):
                with self.assertRaises(InvalidPaginatorException):
                    result = query_utils.get_paginated_data(
                                        DbSession(),
                                        DbSession()\
                                          .query(RecordingDetailsDao)\
                                          .order_by(asc("cid")),
                                        paginator)['data']
            else:
                result = query_utils.get_paginated_data(
                                        DbSession(),
                                        DbSession()\
                                          .query(RecordingDetailsDao)\
                                          .order_by(asc("cid")),
                                        paginator)['data']
                self.assertListEqual(expected_list, result)
            i += 1

        DbSession().query(RecordingDetailsDao).delete()
        DbSession().commit()<|MERGE_RESOLUTION|>--- conflicted
+++ resolved
@@ -18,11 +18,8 @@
 
 from datetime import datetime
 from sqlalchemy.sql.expression import asc
-<<<<<<< HEAD
-=======
 from xivo_dao.alchemy import dbconnection
 from xivo_dao.helpers.db_manager import DbSession
->>>>>>> e6e91665
 from xivo_restapi.dao.exceptions import EmptyPageException, \
     InvalidPaginatorException
 from xivo_restapi.dao.helpers import query_utils
@@ -30,12 +27,9 @@
     RecordCampaignDao
 from xivo_restapi.dao.recording_details_dao import RecordingDetailsDao, \
     RecordingDetailsDbBinder
-<<<<<<< HEAD
 from xivo_dao.helpers.db_manager import DbSession
+from xivo_restapi.restapi_config import RestAPIConfig
 from datetime import datetime
-=======
-from xivo_restapi.restapi_config import RestAPIConfig
->>>>>>> e6e91665
 import random
 import unittest
 
@@ -48,11 +42,7 @@
             self.fail("record_db is None, database connection error")
         self.recording_details_db = RecordingDetailsDbBinder()
         if self.recording_details_db == None:
-<<<<<<< HEAD
-            self.fail("record_db is None, database connection error")
-=======
             self.fail("recording_details_db is None, database connection error")
->>>>>>> e6e91665
         DbSession().query(RecordingDetailsDao).delete()
         DbSession().commit()
         self.campaign = RecordCampaignDao()
